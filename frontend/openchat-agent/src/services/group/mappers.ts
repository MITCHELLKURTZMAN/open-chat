--- conflicted
+++ resolved
@@ -315,11 +315,7 @@
         } else {
             return {
                 kind: "success",
-<<<<<<< HEAD
                 message: message(candid.Success.messages[0]),
-=======
-                message: message(candid.Success.messages[0])
->>>>>>> f0b781ea
             };
         }
     }
@@ -592,13 +588,9 @@
         };
     }
     if ("UserSuspended" in candid) {
-<<<<<<< HEAD
-        return { kind: "user_suspended" };
-=======
-        return {
-            kind: "user_suspended"
-        };
->>>>>>> f0b781ea
+        return {
+            kind: "user_suspended",
+        };
     }
     if ("ChatFrozen" in candid) {
         return { kind: "chat_frozen" };
@@ -823,13 +815,9 @@
         };
     }
     if ("UserSuspended" in candid) {
-<<<<<<< HEAD
-        return { kind: "user_suspended" };
-=======
-        return {
-            kind: "user_suspended"
-        };
->>>>>>> f0b781ea
+        return {
+            kind: "user_suspended",
+        };
     }
     if ("ChatFrozen" in candid) {
         return { kind: "chat_frozen" };
@@ -923,13 +911,9 @@
         };
     }
     if ("UserSuspended" in candid) {
-<<<<<<< HEAD
-        return { kind: "user_suspended" };
-=======
-        return {
-            kind: "user_suspended"
-        };
->>>>>>> f0b781ea
+        return {
+            kind: "user_suspended",
+        };
     }
     if ("ChatFrozen" in candid) {
         return { kind: "chat_frozen" };
