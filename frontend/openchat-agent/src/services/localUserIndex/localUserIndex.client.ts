--- conflicted
+++ resolved
@@ -1,27 +1,14 @@
 import type { Identity } from "@dfinity/agent";
 import { Principal } from "@dfinity/principal";
 import { idlFactory, LocalUserIndexService } from "./candid/idl";
-<<<<<<< HEAD
-import type {
-    InviteUsersResponse,
-    JoinGroupResponse,
-} from "openchat-shared";
+import type { InviteUsersResponse, JoinGroupResponse, ReportMessageResponse } from "openchat-shared";
 import { CandidService } from "../candidService";
-import { inviteUsersResponse, joinGroupResponse } from "./mappers";
-import type { ILocalUserIndexClient } from "./localUserIndex.client.interface";
-import { profile } from "../common/profiling";
-import type { AgentConfig } from "../../config";
-=======
-import type { JoinGroupResponse, ReportMessageResponse } from "openchat-shared";
-import { CandidService } from "../candidService";
-import { joinGroupResponse, reportMessageResponse } from "./mappers";
+import { inviteUsersResponse, joinGroupResponse, reportMessageResponse } from "./mappers";
 import type { ILocalUserIndexClient } from "./localUserIndex.client.interface";
 import { profile } from "../common/profiling";
 import type { AgentConfig } from "../../config";
 import { apiOptional } from "../common/chatMappers";
-import { textToCode } from "openchat-shared";
 import { identity } from "../../utils/mapping";
->>>>>>> 3de7d8e2
 
 export class LocalUserIndexClient extends CandidService implements ILocalUserIndexClient {
     private localUserIndexService: LocalUserIndexService;
@@ -45,22 +32,11 @@
     }
 
     @profile("localUserIndexClient")
-<<<<<<< HEAD
     joinGroup(chatId: string): Promise<JoinGroupResponse> {
         return this.handleResponse(this.localUserIndexService.join_group({
             chat_id: Principal.fromText(chatId),
             correlation_id: BigInt(0)
         }), joinGroupResponse);
-=======
-    joinGroup(chatId: string, inviteCode: string | undefined): Promise<JoinGroupResponse> {
-        return this.handleResponse(
-            this.localUserIndexService.join_group({
-                chat_id: Principal.fromText(chatId),
-                invite_code: apiOptional(textToCode, inviteCode),
-                correlation_id: BigInt(0),
-            }),
-            joinGroupResponse
-        );
     }
 
     @profile("localUserIndexClient")
@@ -81,7 +57,6 @@
             }),
             reportMessageResponse
         );
->>>>>>> 3de7d8e2
     }
 
     @profile("localUserIndexClient")
