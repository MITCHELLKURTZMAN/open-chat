--- conflicted
+++ resolved
@@ -12,11 +12,8 @@
     GroupCanisterGroupChatSummary as ApiGroupCanisterGroupChatSummary,
     JoinGroupResponse as ApiJoinGroupResponse,
     GateCheckFailedReason as ApiGateCheckFailedReason,
-<<<<<<< HEAD
+    ReportMessageResponse as ApiReportMessageResponse,
     InviteUsersToGroupResponse as ApiInviteUsersResponse
-=======
-    ReportMessageResponse as ApiReportMessageResponse,
->>>>>>> 3de7d8e2
 };
 
 export const idlFactory: IDL.InterfaceFactory;