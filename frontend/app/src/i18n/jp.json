--- conflicted
+++ resolved
@@ -359,26 +359,7 @@
             "replyInThread": "スレッドで返信"
         },
         "advanced": "高度",
-<<<<<<< HEAD
-        "welcome": "ようこそ",
-=======
-        "invite": {
-            "inviteWithLink": "リンクを介してグループに招待する",
-            "enableLink": "リンクを有効にする",
-            "resetLink": "リンクをリセット",
-            "errorGettingLink": "リンクを取得できません",
-            "errorEnablingLink": "リンクを有効にできません",
-            "errorDisablingLink": "リンクを無効にできません",
-            "errorResettingLink": "リンクをリセットできません",
-            "confirmReset": "グループリンクをリセットしてもよろしいですか？現在のリンクを使用してグループに参加することはできなくなります。",
-            "shareMessage": "このリンクを持っている人は誰でもプレビューしてグループに参加できます。",
-            "shareMessageTrust": "信頼できる人と共有してください。",
-            "enabled": "有効",
-            "disabled": "無効",
-            "reset": "リセット"
-        },
         "welcome": "ようこそ {groupName}",
->>>>>>> 4699b836
         "historyPrivateMessage": "古いメッセージは新しいメンバーには表示されません",
         "privateGroupInfo": "ユーザーはこのグループに自由に参加できません。それらは、許可されたメンバーによって追加または招待される必要があります。",
         "permissionsUpdateFailed": "権限の更新に失敗しました",
