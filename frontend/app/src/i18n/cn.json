--- conflicted
+++ resolved
@@ -776,9 +776,6 @@
         "cancelFailure": "抱歉，我们无法取消您的提醒"
     },
     "userReferralMessage": "与朋友和家人分享此 OpenChat 链接。只要您自己是钻石会员，对于每个通过您的链接注册并继续成为钻石会员的人，您将收到他们第一年支付的会员费的一半。",
-<<<<<<< HEAD
-    "invitedBy": "{invitedBy} 邀请 {users} 加入群组"
-=======
     "report": {
         "menu": "报告",
         "title": "举报留言",
@@ -800,6 +797,6 @@
         "deleteMessage": "删除举报的消息",
         "messageReport": "由@{username} 在 {timestamp} 上报告，原因如下：**{reason}**",
         "showing": "显示最近的 {count} 份报告（共 {total} 份）"
-    }
->>>>>>> 3de7d8e2
+    },
+    "invitedBy": "{invitedBy} 邀请 {users} 加入群组"
 }