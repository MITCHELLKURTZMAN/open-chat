--- conflicted
+++ resolved
@@ -93,12 +93,9 @@
     GroupGate,
     ProposalVoteDetails,
     SetMessageReminderResponse,
-<<<<<<< HEAD
+    ReportMessageResponse,
     InviteUsersResponse,
     DeclineInvitationResponse,
-=======
-    ReportMessageResponse,
->>>>>>> 3de7d8e2
 } from "openchat-shared";
 import type { OpenChatConfig } from "./config";
 import { v4 } from "uuid";
@@ -1378,12 +1375,6 @@
         });
     }
 
-<<<<<<< HEAD
-    declineInvitation(chatId: string): Promise<DeclineInvitationResponse> {
-        return this.sendRequest({
-            kind: "declineInvitation",
-            payload: { chatId },
-=======
     reportMessage(
         chatId: string,
         eventIndex: number,
@@ -1400,7 +1391,13 @@
                 notes,
                 threadRootMessageIndex,
             },
->>>>>>> 3de7d8e2
+        });
+    }
+
+    declineInvitation(chatId: string): Promise<DeclineInvitationResponse> {
+        return this.sendRequest({
+            kind: "declineInvitation",
+            payload: { chatId },
         });
     }
 }