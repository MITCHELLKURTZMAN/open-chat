/* eslint-disable no-case-declarations */
import { gaTrack } from "./utils/ga";
import { type Identity } from "@dfinity/agent";
import { AuthClient, type AuthClientStorage, IdbStorage } from "@dfinity/auth-client";
import { get, writable } from "svelte/store";
import DRange from "drange";
import {
    canChangeRoles as canChangeCommunityRoles,
    canBlockUsers as canBlockCommunityUsers,
    canUnblockUsers as canUnblockCommunityUsers,
    canInviteUsers as canInviteCommunityUsers,
    canRemoveMembers as canRemoveCommunityMembers,
    canDeleteCommunity,
    canEditCommunity,
    canChangeCommunityPermissions,
    canCreatePublicChannel,
    canCreatePrivateChannel,
    canManageUserGroups,
} from "./utils/community";
import {
    buildUserAvatarUrl,
    canBlockUsers,
    canChangePermissions,
    canChangeRoles,
    canDeleteGroup,
    canDeleteOtherUsersMessages,
    canEditGroupDetails,
    canForward,
    canInviteUsers,
    canLeaveGroup,
    canChangeVisibility,
    canPinMessages,
    canReactToMessages,
    canRemoveMembers,
    canMentionAllMembers,
    canUnblockUsers,
    containsReaction,
    createMessage,
    findMessageById,
    getMembersString,
    groupBySender,
    groupChatFromCandidate,
    groupEvents,
    groupMessagesByDate,
    makeRtcConnections,
    mergeServerEvents,
    messageIsReadByThem,
    metricsEqual,
    sameUser,
    isFrozen,
    isPreviewing,
    buildTransactionLink,
    buildTransactionUrlByIndex,
    buildCryptoTransferText,
    mergeSendMessageResponse,
    serialiseMessageForRtc,
    canConvertToCommunity,
    canImportToCommunity,
    buildIdenticonUrl,
    isEventKindHidden,
    getMessageText,
    diffGroupPermissions,
    canSendDirectMessage,
    canSendGroupMessage,
    permittedMessagesInDirectChat,
    permittedMessagesInGroup,
    activeUserIdFromEvent,
    doesMessageFailFilter,
    canStartVideoCalls,
    buildBlobUrl,
} from "./utils/chat";
import {
    buildUsernameList,
    compareIsNotYouThenUsername,
    compareUsername,
    formatLastOnlineDate,
    nullUser,
    userAvatarUrl,
} from "./utils/user";
import { rtcConnectionsManager } from "./utils/rtcConnectionsManager";
import { showTrace } from "./utils/profiling";
import { CachePrimer } from "./utils/cachePrimer";
import { Poller } from "./utils/poller";
import { RecentlyActiveUsersTracker } from "./utils/recentlyActiveUsersTracker";
import { selectedAuthProviderStore } from "./stores/authProviders";
import { blockedUsers } from "./stores/blockedUsers";
import { undeletingMessagesStore } from "./stores/undeletingMessages";
import {
    chatsInitialised,
    chatsLoading,
    chatStateStore,
    chatSummariesListStore,
    chatSummariesStore,
    clearSelectedChat,
    userMetrics,
    createDirectChat,
    currentChatBlockedUsers,
    currentChatInvitedUsers,
    currentChatDraftMessage,
    currentChatEditingEvent,
    currentChatAttachment,
    currentChatMembers,
    currentChatPinnedMessages,
    currentChatReplyingTo,
    currentChatRules,
    currentChatTextContent,
    eventsStore,
    focusMessageIndex,
    expandedDeletedMessages,
    isProposalGroup,
    nextEventAndMessageIndexes,
    numberOfThreadsStore,
    proposalTopicsStore,
    selectedChatId,
    selectedChatStore,
    selectedServerChatStore,
    serverChatSummariesStore,
    setSelectedChat,
    threadsByChatStore,
    threadsFollowedByMeStore,
    userGroupKeys,
    threadServerEventsStore,
    threadEvents,
    nextEventAndMessageIndexesForThread,
    selectedThreadRootMessageIndex,
    clearServerEvents,
    confirmedEventIndexesLoaded,
    addGroupPreview,
    removeUninitializedDirectChat,
    removeGroupPreview,
    groupPreviewsStore,
    isContiguous,
    confirmedThreadEventIndexesLoadedStore,
    isContiguousInThread,
    focusThreadMessageIndex,
    selectedMessageContext,
    currentChatMembersMap,
    hideMessagesFromDirectBlocked,
} from "./stores/chat";
import {
    cryptoBalance,
    cryptoLookup,
    cryptoTokensSorted,
    enhancedCryptoLookup,
    exchangeRatesLookupStore,
    lastCryptoSent,
    nervousSystemLookup,
} from "./stores/crypto";
import {
    disableAllProposalFilters,
    enableAllProposalFilters,
    filteredProposalsStore,
    toggleProposalFilter,
    toggleProposalFilterMessageExpansion,
} from "./stores/filteredProposals";
import { lastOnlineDates } from "./stores/lastOnlineDates";
import { localChatSummaryUpdates } from "./stores/localChatSummaryUpdates";
import { localMessageUpdates } from "./stores/localMessageUpdates";
import { messagesRead, startMessagesReadTracker } from "./stores/markRead";
import {
    askForNotificationPermission,
    initNotificationStores,
    notificationStatus,
    setSoftDisabled,
} from "./stores/notifications";
import { profileStore } from "./stores/profiling";
import { recommendedGroupExclusions } from "./stores/recommendedGroupExclusions";
import { proposalTallies } from "./stores/proposalTallies";
import {
    percentageStorageRemaining,
    percentageStorageUsed,
    storageInGb,
    storageStore,
    updateStorageLimit,
} from "./stores/storage";
import { translationStore } from "./stores/translation";
import { byContext, isTyping, typing } from "./stores/typing";
import { unconfirmed, unconfirmedReadByThem } from "./stores/unconfirmed";
import {
    openChatBotUser,
    OPENCHAT_BOT_USER_ID,
    proposalsBotUser,
    specialUsers,
    userStore,
    currentUser,
    anonymousUserSummary,
    anonUser,
    suspendedUser,
    platformModerator,
    platformOperator,
    videoCallBotUser,
} from "./stores/user";
import { userCreatedStore } from "./stores/userCreated";
import { dataToBlobUrl } from "./utils/blob";
import { formatTokens, parseBigInt, validateTokenInput } from "./utils/cryptoFormatter";
import {
    formatMessageDate,
    toDateString,
    toDatetimeString,
    toLongDateString,
    toShortTimeString,
    toMonthString,
} from "./utils/date";
import formatFileSize from "./utils/fileSize";
import { calculateMediaDimensions } from "./utils/layout";
import { findLast, groupBy, groupWhile, keepMax, toRecord, toRecord2 } from "./utils/list";
import {
    audioRecordingMimeType,
    containsSocialVideoLink,
    DIAMOND_MAX_SIZES,
    fillMessage,
    FREE_MAX_SIZES,
    isSocialVideoLink,
    type MaxMediaSizes,
    messageContentFromFile,
    twitterLinkRegex,
    youtubeRegex,
    spotifyRegex,
} from "./utils/media";
import { mergeKeepingOnlyChanged } from "./utils/object";
import {
    createRemoteVideoStartedEvent,
    filterWebRtcMessage,
    parseWebRtcMessage,
} from "./utils/rtc";
import {
    durationFromMilliseconds,
    formatDisappearingMessageTime,
    formatDuration,
    formatRelativeTime,
    formatTimeRemaining,
} from "./utils/time";
import { initialiseTracking, startTrackingSession, trackEvent } from "./utils/tracking";
import { startSwCheckPoller } from "./utils/updateSw";
import type { OpenChatConfig } from "./config";
import {
    ChatsUpdated,
    ChatUpdated,
    LoadedMessageWindow,
    LoadedNewMessages,
    LoadedPreviousMessages,
    ReactionSelected,
    RemoteVideoCallStartedEvent,
    SelectedChatInvalid,
    SendingMessage,
    SendMessageFailed,
    SentMessage,
    ThreadClosed,
    ThreadSelected,
    UserLoggedIn,
    UserSuspensionChanged,
    VideoCallMessageUpdated,
} from "./events";
import { LiveState } from "./liveState";
import { getTypingString, startTyping, stopTyping } from "./utils/chat";
import { indexIsInRanges } from "./utils/range";
import { DEFAULT_WORKER_TIMEOUT, OpenChatAgentWorker } from "./agentWorker";
import type {
    CreatedUser,
    IdentityState,
    ThreadSyncDetails,
    WebRtcMessage,
    ChatSummary,
    EventWrapper,
    Message,
    GroupChatSummary,
    MemberRole,
    Rules,
    EventsResponse,
    ChatEvent,
    ThreadSummary,
    DataContent,
    SendMessageSuccess,
    TransferSuccess,
    User,
    RemoteUserToggledReaction,
    RemoteUserSentMessage,
    CheckUsernameResponse,
    UserSummary,
    RegisterUserResponse,
    CurrentUserResponse,
    RemoveMemberResponse,
    RegisterProposalVoteResponse,
    GroupInvite,
    SearchDirectChatResponse,
    SearchGroupChatResponse,
    ThreadPreview,
    UsersArgs,
    UsersResponse,
    PublicProfile,
    SetUsernameResponse,
    SetBioResponse,
    PendingCryptocurrencyWithdrawal,
    WithdrawCryptocurrencyResponse,
    InviteCodeResponse,
    EnableInviteCodeResponse,
    DisableInviteCodeResponse,
    ResetInviteCodeResponse,
    UpdateGroupResponse,
    CandidateGroupChat,
    CreateGroupResponse,
    Notification,
    Logger,
    ChatFrozenEvent,
    ChatUnfrozenEvent,
    UserStatus,
    ThreadRead,
    DiamondMembershipDuration,
    DiamondMembershipFees,
    UpdateMarketMakerConfigArgs,
    UpdateMarketMakerConfigResponse,
    UpdatedEvent,
    AccessGate,
    ProposalVoteDetails,
    MessageReminderCreatedContent,
    InviteUsersResponse,
    ReferralLeaderboardRange,
    ReferralLeaderboardResponse,
    CommunityPermissions,
    CommunitySummary,
    CreateCommunityResponse,
    GroupSearchResponse,
    ChatPermissions,
    ChatIdentifier,
    GroupChatIdentifier,
    DirectChatIdentifier,
    CommunityIdentifier,
    ExploreCommunitiesResponse,
    MultiUserChatIdentifier,
    MultiUserChat,
    ChatListScope,
    ChannelIdentifier,
    ExploreChannelsResponse,
    CommunityInvite,
    ModerationFlag,
    ChannelSummary,
    GroupMoved,
    CryptocurrencyContent,
    CryptocurrencyDetails,
    CryptocurrencyTransfer,
    Mention,
    SetDisplayNameResponse,
    UserGroupDetails,
    CreateUserGroupResponse,
    UpdateUserGroupResponse,
    SetMemberDisplayNameResponse,
    UserOrUserGroup,
    AttachmentContent,
    MessageContent,
    MessageContext,
    UpdatedRules,
    PendingCryptocurrencyTransfer,
    TipMessageResponse,
    NamedAccount,
    SaveCryptoAccountResponse,
    CandidateProposal,
    GroupSubtype,
    NervousSystemDetails,
    OptionUpdate,
    AccountTransactionResult,
    MessagePermission,
    OptionalChatPermissions,
    ExpiredEventsRange,
    UpdatesResult,
    DexId,
    SwapTokensResponse,
    TokenSwapStatusResponse,
    Member,
    Level,
    VersionedRules,
    DiamondMembershipStatus,
    Success,
    Failure,
    AcceptP2PSwapResponse,
    CancelP2PSwapResponse,
    CommunityDetailsResponse,
    GroupChatDetailsResponse,
    CandidateTranslations,
    ProposeResponse,
    RejectReason,
    JoinVideoCallResponse,
    AccessTokenType,
    UpdateBtcBalanceResponse,
    ApproveAccessGatePaymentResponse,
    ClientJoinGroupResponse,
    ClientJoinCommunityResponse,
    GenerateMagicLinkResponse,
    HandleMagicLinkResponse,
    SiwePrepareLoginResponse,
    SiwsPrepareLoginResponse,
    GetDelegationResponse,
    VideoCallPresence,
    VideoCallParticipant,
    AcceptedRules,
    ClaimDailyChitResponse,
    VerifiedCredentialArgs,
<<<<<<< HEAD
    GenerateChallengeResponse,
=======
    VideoCallContent,
>>>>>>> d3d1d579
} from "openchat-shared";
import {
    AuthProvider,
    missingUserIds,
    getTimeUntilSessionExpiryMs,
    userIdsFromEvents,
    getContentAsFormattedText,
    indexRangeForChat,
    getDisplayDate,
    MessagesReadFromServer,
    StorageUpdated,
    UsersLoaded,
    userStatus,
    compareRoles,
    E8S_PER_TOKEN,
    ChatMap,
    chatIdentifiersEqual,
    chatIdentifierToString,
    MessageContextMap,
    messageContextsEqual,
    communityRoles,
    isNeuronGate,
    toTitleCase,
    CommonResponses,
    defaultChatRules,
    userOrUserGroupName,
    userOrUserGroupId,
    extractUserIdsFromMentions,
    isMessageNotification,
    userIdsFromTransactions,
    contentTypeToPermission,
    mapAcceptP2PSwapResponseToStatus,
    mapCancelP2PSwapResponseToStatus,
    anonymousUser,
    ANON_USER_ID,
    isPaymentGate,
    ONE_MINUTE_MILLIS,
    ONE_HOUR,
    LEDGER_CANISTER_CHAT,
    OPENCHAT_VIDEO_CALL_USER_ID,
    IdentityStorage,
    NoMeetingToJoin,
    featureRestricted,
    buildDelegationIdentity,
    toDer,
    storeIdentity,
    updateCreatedUser,
} from "openchat-shared";
import { failedMessagesStore } from "./stores/failedMessages";
import {
    canExtendDiamond,
    diamondStatus,
    isDiamond,
    diamondDurationToMs,
    isLifetimeDiamond,
} from "./stores/diamond";
import {
    addCommunityPreview,
    communities,
    communitiesList,
    communityPreviewsStore,
    communityStateStore,
    currentCommunityBlockedUsers,
    currentCommunityInvitedUsers,
    currentCommunityMembers,
    currentCommunityRules,
    currentCommunityUserGroups,
    nextCommunityIndex,
    removeCommunityPreview,
    selectedCommunity,
    userGroupSummaries,
} from "./stores/community";
import {
    globalStateStore,
    favouritesStore,
    setGlobalState,
    updateSummaryWithConfirmedMessage,
    chatListScopeStore,
    unreadGroupCounts,
    unreadDirectCounts,
    unreadFavouriteCounts,
    unreadCommunityChannelCounts,
    globalUnreadCount,
    mergeCombinedUnreadCounts,
    groupVideoCallCounts,
    directVideoCallCounts,
    favouritesVideoCallCounts,
    communityChannelVideoCallCounts,
} from "./stores/global";
import { localCommunitySummaryUpdates } from "./stores/localCommunitySummaryUpdates";
import { hasFlag, moderationFlags } from "./stores/flagStore";
import { hasOwnerRights } from "./utils/permissions";
import { isDisplayNameValid, isUsernameValid } from "./utils/validation";
import { verifyCredential } from "./utils/credentials";
import { offlineStore } from "./stores/network";
import { messageFiltersStore, type MessageFilter } from "./stores/messageFilters";
import { draftMessagesStore } from "./stores/draftMessages";
import {
    disableLinksInText,
    extractDisabledLinks,
    extractEnabledLinks,
    stripLinkDisabledMarker,
} from "./utils/linkPreviews";
import type { SendMessageResponse } from "openchat-shared";
import { applyTranslationCorrection } from "./stores/i18n";
import { getUserCountryCode } from "./utils/location";
import { isBalanceGate, isCredentialGate } from "openchat-shared";
import { ECDSAKeyIdentity } from "@dfinity/identity";
import {
    capturePinNumberStore,
    pinNumberFailureStore,
    pinNumberRequiredStore,
} from "./stores/pinNumber";
import { captureRulesAcceptanceStore } from "./stores/rules";
import type { SetPinNumberResponse } from "openchat-shared";
import type { PinNumberFailures, MessageFormatter } from "openchat-shared";
import { canRetryMessage, isTransfer } from "openchat-shared";
import type { ChitUserBalance } from "openchat-shared";
import {
    initialiseMostRecentSentMessageTimes,
    shouldThrottle,
    throttleDeadline,
} from "./stores/throttling";

const MARK_ONLINE_INTERVAL = 61 * 1000;
const SESSION_TIMEOUT_NANOS = BigInt(30 * 24 * 60 * 60 * 1000 * 1000 * 1000); // 30 days
const MAX_TIMEOUT_MS = Math.pow(2, 31) - 1;
const CHAT_UPDATE_INTERVAL = 5000;
const CHAT_UPDATE_IDLE_INTERVAL = ONE_MINUTE_MILLIS;
const USER_UPDATE_INTERVAL = ONE_MINUTE_MILLIS;
const REGISTRY_UPDATE_INTERVAL = 2 * ONE_MINUTE_MILLIS;
const EXCHANGE_RATE_UPDATE_INTERVAL = 5 * ONE_MINUTE_MILLIS;
const MAX_USERS_TO_UPDATE_PER_BATCH = 500;
const MAX_INT32 = Math.pow(2, 31) - 1;

export class OpenChat extends OpenChatAgentWorker {
    private _ocIdentityStorage: IdentityStorage;
    private _userLocation: string | undefined;
    private _authClientStorage: AuthClientStorage = new IdbStorage();
    private _authClient: Promise<AuthClient>;
    private _authPrincipal: string | undefined;
    private _ocIdentity: Identity | undefined;
    private _liveState: LiveState;
    identityState = writable<IdentityState>({ kind: "loading_user" });
    private _logger: Logger;
    private _lastOnlineDatesPending = new Set<string>();
    private _lastOnlineDatesPromise: Promise<Record<string, number>> | undefined;
    private _cachePrimer: CachePrimer | undefined = undefined;
    private _membershipCheck: number | undefined;
    private _referralCode: string | undefined = undefined;
    private _userLookupForMentions: Record<string, UserOrUserGroup> | undefined = undefined;
    private _chatsPoller: Poller | undefined = undefined;
    private _registryPoller: Poller | undefined = undefined;
    private _userUpdatePoller: Poller | undefined = undefined;
    private _exchangeRatePoller: Poller | undefined = undefined;
    private _recentlyActiveUsersTracker: RecentlyActiveUsersTracker =
        new RecentlyActiveUsersTracker();

    user = currentUser;
    anonUser = anonUser;
    suspendedUser = suspendedUser;
    platformModerator = platformModerator;
    platformOperator = platformOperator;

    constructor(config: OpenChatConfig) {
        super(config);

        this.addEventListener("openchat_event", (ev) => this.handleAgentEvent(ev));

        this._logger = config.logger;
        this._liveState = new LiveState();

        console.log("OpenChatConfig: ", config);

        specialUsers.set({
            [OPENCHAT_BOT_USER_ID]: openChatBotUser,
            [OPENCHAT_VIDEO_CALL_USER_ID]: videoCallBotUser,
            [ANON_USER_ID]: anonymousUserSummary,
            [config.proposalBotCanister]: proposalsBotUser(config.proposalBotCanister),
        });

        localStorage.removeItem("ic-delegation");
        localStorage.removeItem("ic-identity");
        initialiseTracking(config);

        this._ocIdentityStorage = new IdentityStorage();
        this._authClient = AuthClient.create({
            idleOptions: {
                disableIdle: true,
                disableDefaultIdleCallback: true,
            },
            storage: this._authClientStorage,
        });

        this._authClient
            .then((c) => c.getIdentity())
            .then((authIdentity) => this.loadedAuthenticationIdentity(authIdentity));
    }

    private chatUpdated(chatId: ChatIdentifier, updatedEvents: UpdatedEvent[]): void {
        if (
            this._liveState.selectedChatId === undefined ||
            !chatIdentifiersEqual(chatId, this._liveState.selectedChatId)
        ) {
            return;
        }

        const serverChat = this._liveState.selectedServerChat;
        if (serverChat === undefined) return;
        // The chat summary has been updated which means the latest message may be new
        const latestMessage = serverChat.latestMessage;
        if (
            latestMessage !== undefined &&
            latestMessage.event.sender !== this._liveState.user.userId
        ) {
            this.handleConfirmedMessageSentByOther(serverChat, latestMessage, undefined);
        }

        this.refreshUpdatedEvents(serverChat, updatedEvents);
        this.loadChatDetails(serverChat);
        this.dispatchEvent(new ChatUpdated({ chatId, threadRootMessageIndex: undefined }));
    }

    private loadedAuthenticationIdentity(id: Identity) {
        currentUser.set(anonymousUser());
        chatsInitialised.set(false);
        const anon = id.getPrincipal().isAnonymous();
        this._authPrincipal = anon ? undefined : id.getPrincipal().toString();
        this.identityState.set(anon ? { kind: "anon" } : { kind: "loading_user" });
        this.loadUser();
    }

    logError(message?: unknown, ...optionalParams: unknown[]): void {
        this._logger.error(message, ...optionalParams);
    }

    logMessage(message?: unknown, ...optionalParams: unknown[]): void {
        this._logger.log(message, ...optionalParams);
    }

    logDebug(message?: unknown, ...optionalParams: unknown[]): void {
        this._logger.debug(message, ...optionalParams);
    }

    login(): void {
        this.identityState.set({ kind: "logging_in" });
        const authProvider = this._liveState.selectedAuthProvider!;
        this._authClient.then((c) => {
            c.login({
                identityProvider: this.buildAuthProviderUrl(authProvider),
                maxTimeToLive: SESSION_TIMEOUT_NANOS,
                derivationOrigin: this.config.iiDerivationOrigin,
                onSuccess: () => this.loadedAuthenticationIdentity(c.getIdentity()),
                onError: (err) => {
                    this.identityState.set({ kind: "anon" });
                    console.warn("Login error from auth client: ", err);
                },
            });
        });
    }

    private buildAuthProviderUrl(authProvider: AuthProvider): string | undefined {
        switch (authProvider) {
            case AuthProvider.II:
                return this.config.internetIdentityUrl;
            case AuthProvider.NFID:
                return (
                    this.config.nfidUrl +
                    "&applicationLogo=" +
                    encodeURIComponent("https://oc.app/apple-touch-icon.png") +
                    "#authorize"
                );
        }
    }

    // function buildWindowOpenerFeatures(authProvider: AuthProvider): string {
    //     const isII = authProvider === AuthProvider.II;
    //     const screenWidth = window.innerWidth;
    //     const screenHeight = window.innerHeight;
    //     const width = Math.min(screenWidth, isII ? 525 : 465);
    //     const height = Math.min(screenHeight, isII ? 800 : 705);
    //     const left = (screenWidth - width) / 2;
    //     const top = (screenHeight - height) / 2;

    //     return `popup=1,toolbar=0,location=0,menubar=0,width=${width},height=${height},left=${left},top=${top}`;
    // }

    private startSession(identity: Identity): Promise<void> {
        if (this._liveState.anonUser) {
            return new Promise((_) => {
                console.debug("ANON: creating an anon session which will never expire");
            });
        }

        startTrackingSession(identity);

        return new Promise((resolve) => {
            const durationUntilSessionExpireMS = getTimeUntilSessionExpiryMs(identity);
            const durationUntilLogoutMs = durationUntilSessionExpireMS - ONE_MINUTE_MILLIS;
            // eslint-disable-next-line @typescript-eslint/no-this-alias
            const self = this;
            function timeout() {
                console.debug(
                    "SESSION: session has timed out after ",
                    durationUntilLogoutMs,
                    " based on expiry after ",
                    durationUntilSessionExpireMS,
                );
                self.logout().then(resolve);
            }
            if (durationUntilLogoutMs <= 5 * ONE_MINUTE_MILLIS) {
                timeout();
            } else {
                console.debug(
                    "SESSION: session started and set to expire in ",
                    durationUntilLogoutMs,
                    " based on expiry in ",
                    durationUntilSessionExpireMS,
                );
                window.setTimeout(timeout, Math.min(MAX_TIMEOUT_MS, durationUntilLogoutMs));
            }
        });
    }

    private handleAgentEvent(ev: Event): void {
        if (ev instanceof MessagesReadFromServer) {
            messagesRead.syncWithServer(
                ev.detail.chatId,
                ev.detail.readByMeUpTo,
                ev.detail.threadsRead,
                ev.detail.dateReadPinned,
            );
        }
        if (ev instanceof StorageUpdated) {
            storageStore.set(ev.detail);
        }
        if (ev instanceof UsersLoaded) {
            userStore.addMany(ev.detail);
        }
    }

    private async loadUser() {
        const connectToWorkerResponse = await this.connectToWorker();

        if (this._authPrincipal !== undefined) {
            if (connectToWorkerResponse === "oc_identity_not_found") {
                await this.sendRequest({
                    kind: "createOpenChatIdentity",
                    challengeAttempt: undefined,
                });
            }

            this._ocIdentity = await this._ocIdentityStorage.get(this._authPrincipal);
        } else {
            await this._ocIdentityStorage.remove();
        }

        this.startRegistryPoller();

        if (this._ocIdentity === undefined) {
            // short-circuit if we *know* that the user is anonymous
            this.onCreatedUser(anonymousUser());
            return;
        }

        this.sendRequest({ kind: "loadFailedMessages" }).then((res) =>
            failedMessagesStore.initialise(MessageContextMap.fromMap(res)),
        );

        this.getCurrentUser()
            .then((user) => {
                switch (user.kind) {
                    case "unknown_user":
                        this.onCreatedUser(anonymousUser());
                        this.identityState.set({ kind: "registering" });
                        break;
                    case "created_user":
                        this.onCreatedUser(user);
                        break;
                }
            })
            .catch((e) => {
                if (e.code === 403) {
                    // This happens locally if you run a new instance of the IC and have an identity based on the
                    // previous version's root key in the cache
                    this.logout();
                }
            });
        this.sendRequest({ kind: "getAllCachedUsers" }).then((users) => userStore.set(users));
    }

    userIsDiamond(userId: string): boolean {
        const user = this._liveState.userStore[userId];
        if (user === undefined || user.kind === "bot") return false;

        if (userId === this._liveState.user.userId) return this._liveState.isDiamond;

        return user.diamondStatus !== "inactive";
    }

    userIsLifetimeDiamond(userId: string): boolean {
        const user = this._liveState.userStore[userId];
        if (user === undefined || user.kind === "bot") return false;

        if (userId === this._liveState.user.userId) return this._liveState.isLifetimeDiamond;

        return user.diamondStatus === "lifetime";
    }

    diamondExpiresIn(now: number, locale: string | null | undefined): string | undefined {
        if (this._liveState.diamondStatus.kind === "active") {
            return formatRelativeTime(now, locale, this._liveState.diamondStatus.expiresAt);
        }
    }

    maxMediaSizes(): MaxMediaSizes {
        return this._liveState.isDiamond ? DIAMOND_MAX_SIZES : FREE_MAX_SIZES;
    }

    onCreatedUser(user: CreatedUser): void {
        this.user.set(user);
        this.setDiamondStatus(user.diamondStatus);
        initialiseMostRecentSentMessageTimes(this._liveState.isDiamond);
        const id = this._ocIdentity;

        this.sendRequest({ kind: "createUserClient", userId: user.userId });
        startSwCheckPoller();
        if (id !== undefined) {
            this.startSession(id).then(() => this.logout());
        }

        this.startChatsPoller();
        this.startUserUpdatePoller();

        initNotificationStores();
        if (!this._liveState.anonUser) {
            this.startOnlinePoller();
            this.sendRequest({ kind: "getUserStorageLimits" })
                .then(storageStore.set)
                .catch((err) => {
                    console.warn("Unable to retrieve user storage limits", err);
                });
            this.identityState.set({ kind: "logged_in" });
            this.dispatchEvent(new UserLoggedIn(user.userId));
        }
    }

    private startUserUpdatePoller() {
        this._userUpdatePoller?.stop();
        this._userUpdatePoller = new Poller(
            () => this.updateUsers(),
            USER_UPDATE_INTERVAL,
            USER_UPDATE_INTERVAL,
        );
    }

    pauseEventLoop() {
        this._chatsPoller?.stop();
    }

    resumeEventLoop() {
        this.startChatsPoller();
    }

    private startChatsPoller() {
        this._chatsPoller?.stop();
        this._chatsPoller = new Poller(
            () => this.loadChats(),
            CHAT_UPDATE_INTERVAL,
            CHAT_UPDATE_IDLE_INTERVAL,
            true,
        );

        // we need to load chats at least once if we are completely offline
        if (this._liveState.offlineStore) {
            this.loadChats();
        }
    }

    private startOnlinePoller() {
        if (!this._liveState.anonUser) {
            new Poller(
                () => this.sendRequest({ kind: "markAsOnline" }) ?? Promise.resolve(),
                MARK_ONLINE_INTERVAL,
                undefined,
                true,
            );
        }
    }

    private startRegistryPoller() {
        this._registryPoller?.stop();
        this._registryPoller = new Poller(
            () => this.updateRegistry(),
            REGISTRY_UPDATE_INTERVAL,
            REGISTRY_UPDATE_INTERVAL,
            false,
        );
    }

    private startExchangeRatePoller() {
        this._exchangeRatePoller?.stop();
        this._exchangeRatePoller = new Poller(
            () => this.updateExchangeRates(),
            EXCHANGE_RATE_UPDATE_INTERVAL,
            EXCHANGE_RATE_UPDATE_INTERVAL,
            true,
        );
    }

    async logout(): Promise<void> {
        await Promise.all([
            this._ocIdentityStorage.remove(),
            this._authClient.then((c) => c.logout()),
        ]).then(() => window.location.replace("/"));
    }

    async previouslySignedIn(): Promise<boolean> {
        const KEY_STORAGE_IDENTITY = "identity";
        const identity = await this._authClientStorage.get(KEY_STORAGE_IDENTITY);
        return this._liveState.userCreated && identity !== null;
    }

    generateIdentityChallenge(): Promise<GenerateChallengeResponse> {
        return this.sendRequest({
            kind: "generateIdentityChallenge",
            identityCanister: this.config.identityCanister,
            icUrl: this.config.icUrl ?? window.location.origin,
        });
    }

    unreadThreadMessageCount(
        chatId: ChatIdentifier,
        threadRootMessageIndex: number,
        latestMessageIndex: number,
    ): number {
        return this.messagesRead.unreadThreadMessageCount(
            chatId,
            threadRootMessageIndex,
            latestMessageIndex,
        );
    }

    unreadMessageCount(chatId: ChatIdentifier, latestMessageIndex: number | undefined): number {
        return this.messagesRead.unreadMessageCount(chatId, latestMessageIndex);
    }

    unreadPinned(chatId: MultiUserChatIdentifier, dateLastPinned: bigint | undefined): boolean {
        return this.messagesRead.unreadPinned(chatId, dateLastPinned);
    }

    markThreadRead(chatId: ChatIdentifier, threadRootMessageIndex: number, readUpTo: number): void {
        this.messagesRead.markReadUpTo({ chatId, threadRootMessageIndex }, readUpTo);
    }

    markMessageRead(
        context: MessageContext,
        messageIndex: number,
        messageId: bigint | undefined,
    ): void {
        if (this.messagesRead.isRead(context, messageIndex, messageId)) {
            return;
        }

        this.messagesRead.markMessageRead(context, messageIndex, messageId);

        const selectedChat = this._liveState.selectedChat;
        if (
            selectedChat?.id === context.chatId &&
            messageId !== undefined &&
            selectedChat.kind === "direct_chat"
        ) {
            const rtc: WebRtcMessage = {
                kind: "remote_user_read_message",
                messageId: messageId,
                id: selectedChat.id,
                userId: this._liveState.user.userId,
            };
            this.sendRtcMessage([selectedChat.id.userId], rtc);
        }
    }

    markPinnedMessagesRead(chatId: ChatIdentifier, dateLastPinned: bigint): void {
        this.messagesRead.markPinnedMessagesRead(chatId, dateLastPinned);
    }

    isMessageRead(
        context: MessageContext,
        messageIndex: number,
        messageId: bigint | undefined,
    ): boolean {
        return this.messagesRead.isRead(context, messageIndex, messageId);
    }

    private sendRtcMessage(userIds: string[], message: WebRtcMessage): void {
        rtcConnectionsManager.sendMessage(userIds, message);
    }

    private initWebRtc(): void {
        rtcConnectionsManager
            .init(this._liveState.user.userId, this.config.meteredApiKey)
            .then((_) => {
                rtcConnectionsManager.subscribe((msg) =>
                    this.handleWebRtcMessage(msg as WebRtcMessage),
                );
            });
    }

    previewChat(chatId: MultiUserChatIdentifier): Promise<Success | Failure | GroupMoved> {
        switch (chatId.kind) {
            case "group_chat":
                return this.sendRequest({ kind: "getPublicGroupSummary", chatId })
                    .then((resp) => {
                        if (resp.kind === "success" && !resp.group.frozen) {
                            addGroupPreview(resp.group);
                            return CommonResponses.success();
                        } else if (resp.kind === "group_moved") {
                            return resp;
                        }
                        return CommonResponses.failure();
                    })
                    .catch(() => {
                        return CommonResponses.failure();
                    });
            case "channel":
                return this.sendRequest({ kind: "getChannelSummary", chatId })
                    .then((resp) => {
                        if (resp.kind === "channel") {
                            addGroupPreview(resp);
                            return CommonResponses.success();
                        }
                        return CommonResponses.failure();
                    })
                    .catch(() => CommonResponses.failure());
        }
    }

    toggleMuteNotifications(chatId: ChatIdentifier, muted: boolean): Promise<boolean> {
        localChatSummaryUpdates.markUpdated(chatId, { notificationsMuted: muted });
        return this.sendRequest({ kind: "toggleMuteNotifications", chatId, muted })
            .then((resp) => {
                if (resp !== "success") {
                    localChatSummaryUpdates.markUpdated(chatId, { notificationsMuted: undefined });
                }
                return resp === "success";
            })
            .catch(() => {
                localChatSummaryUpdates.markUpdated(chatId, { notificationsMuted: undefined });
                return false;
            });
    }

    archiveChat(chatId: ChatIdentifier): Promise<boolean> {
        localChatSummaryUpdates.markUpdated(chatId, { archived: true });
        return this.sendRequest({ kind: "archiveChat", chatId })
            .then((resp) => {
                return resp === "success";
            })
            .catch(() => {
                localChatSummaryUpdates.markUpdated(chatId, { archived: undefined });
                return false;
            });
    }

    unarchiveChat(chatId: ChatIdentifier): Promise<boolean> {
        localChatSummaryUpdates.markUpdated(chatId, { archived: false });
        return this.sendRequest({ kind: "unarchiveChat", chatId })
            .then((resp) => resp === "success")
            .catch(() => {
                localChatSummaryUpdates.markUpdated(chatId, { archived: undefined });
                return false;
            });
    }

    private pinLocally(chatId: ChatIdentifier, scope: ChatListScope["kind"]): void {
        globalStateStore.update((state) => {
            const ids = state.pinnedChats[scope];
            if (!ids.find((id) => chatIdentifiersEqual(id, chatId))) {
                return {
                    ...state,
                    pinnedChats: {
                        ...state.pinnedChats,
                        [scope]: [chatId, ...ids],
                    },
                };
            }
            return state;
        });
    }

    private unpinLocally(chatId: ChatIdentifier, scope: ChatListScope["kind"]): void {
        globalStateStore.update((state) => {
            const ids = state.pinnedChats[scope];
            const index = ids.findIndex((id) => chatIdentifiersEqual(id, chatId));
            if (index >= 0) {
                const ids_clone = [...ids];
                ids_clone.splice(index, 1);
                return {
                    ...state,
                    pinnedChats: {
                        ...state.pinnedChats,
                        [scope]: ids_clone,
                    },
                };
            }
            return state;
        });
    }

    pinned(scope: ChatListScope["kind"], chatId: ChatIdentifier): boolean {
        const pinned = this._liveState.globalState.pinnedChats;
        return pinned[scope].find((id) => chatIdentifiersEqual(id, chatId)) !== undefined;
    }

    pinChat(chatId: ChatIdentifier): Promise<boolean> {
        const scope = this._liveState.chatListScope.kind;
        this.pinLocally(chatId, scope);
        return this.sendRequest({
            kind: "pinChat",
            chatId,
            favourite: scope === "favourite",
        })
            .then((resp) => resp === "success")
            .catch(() => {
                this.unpinLocally(chatId, scope);
                return false;
            });
    }

    unpinChat(chatId: ChatIdentifier): Promise<boolean> {
        const scope = this._liveState.chatListScope.kind;
        this.unpinLocally(chatId, scope);
        return this.sendRequest({
            kind: "unpinChat",
            chatId,
            favourite: scope === "favourite",
        })
            .then((resp) => resp === "success")
            .catch(() => {
                this.pinLocally(chatId, scope);
                return false;
            });
    }

    blockUserFromDirectChat(userId: string): Promise<boolean> {
        blockedUsers.add(userId);
        return this.sendRequest({ kind: "blockUserFromDirectChat", userId })
            .then((resp) => {
                return resp === "success";
            })
            .catch(() => {
                blockedUsers.delete(userId);
                return false;
            });
    }

    unblockUserFromDirectChat(userId: string): Promise<boolean> {
        blockedUsers.delete(userId);
        return this.sendRequest({ kind: "unblockUserFromDirectChat", userId })
            .then((resp) => {
                return resp === "success";
            })
            .catch(() => {
                blockedUsers.add(userId);
                return false;
            });
    }

    setUserAvatar(data: Uint8Array, url: string): Promise<boolean> {
        const partialUser = this._liveState.userStore[this._liveState.user.userId];
        if (partialUser) {
            userStore.add({
                ...partialUser,
                blobData: data,
                blobUrl: url,
            });
        }

        return this.sendRequest({ kind: "setUserAvatar", data })
            .then((_resp) => true)
            .catch(() => false);
    }

    deleteGroup(chatId: MultiUserChatIdentifier): Promise<boolean> {
        // TODO we don't use the local updates mechnism here at the moment for some reason. Probably should.
        return this.sendRequest({ kind: "deleteGroup", chatId })
            .then((resp) => {
                if (resp === "success") {
                    this.removeChat(chatId);
                    return true;
                } else {
                    return false;
                }
            })
            .catch(() => false);
    }

    deleteDirectChat(userId: string, blockUser: boolean): Promise<boolean> {
        const chatId: ChatIdentifier = { kind: "direct_chat", userId };
        localChatSummaryUpdates.markRemoved(chatId);
        return this.sendRequest({ kind: "deleteDirectChat", userId, blockUser })
            .then((success) => {
                if (!success) {
                    const chat = this._liveState.chatSummaries.get(chatId);
                    if (chat !== undefined) {
                        localChatSummaryUpdates.markAdded(chat);
                    }
                }
                return success;
            })
            .catch(() => false);
    }

    leaveGroup(
        chatId: MultiUserChatIdentifier,
    ): Promise<"success" | "failure" | "owner_cannot_leave"> {
        localChatSummaryUpdates.markRemoved(chatId);
        return this.sendRequest({ kind: "leaveGroup", chatId })
            .then((resp) => {
                if (resp === "success") {
                    return "success";
                } else {
                    const chat = this._liveState.chatSummaries.get(chatId);
                    if (chat) {
                        localChatSummaryUpdates.markAdded(chat);
                    }
                    if (resp === "owner_cannot_leave") {
                        return "owner_cannot_leave";
                    } else {
                        return "failure";
                    }
                }
            })
            .catch(() => "failure");
    }

    private addCommunityLocally(community: CommunitySummary): void {
        localCommunitySummaryUpdates.markAdded(community);
        community.channels.forEach((c) => localChatSummaryUpdates.markAdded(c));
    }

    private removeCommunityLocally(id: CommunityIdentifier): void {
        if (this._liveState.communityPreviews.has(id)) {
            removeCommunityPreview(id);
        }
        localCommunitySummaryUpdates.markRemoved(id);
        const community = this._liveState.communities.get(id);
        if (community !== undefined) {
            community.channels.forEach((c) => localChatSummaryUpdates.markRemoved(c.id));
        }
    }

    verifyAccessGate(gate: AccessGate): Promise<string | undefined> {
        if (gate.kind !== "credential_gate" || this._authPrincipal === undefined) {
            return Promise.resolve(undefined);
        }

        return verifyCredential(
            this.config.internetIdentityUrl,
            this._authPrincipal,
            gate.credential.issuerOrigin,
            gate.credential.credentialType,
            gate.credential.credentialArguments,
            this.config.iiDerivationOrigin,
        );
    }

    async approveAccessGatePayment(
        group: MultiUserChat | CommunitySummary,
    ): Promise<ApproveAccessGatePaymentResponse> {
        // If there is no payment gate then do nothing
        if (!isPaymentGate(group.gate)) {
            // If this is a channel there might still be a payment gate on the community
            if (group.kind === "channel") {
                return this.approveAccessGatePayment(
                    this._liveState.communities.get({
                        kind: "community",
                        communityId: group.id.communityId,
                    })!,
                );
            } else {
                return CommonResponses.success();
            }
        }

        // If there is a payment gateway then first call the user's canister to get an
        // approval for the group/community to transfer the payment
        const spender = group.kind === "group_chat" ? group.id.groupId : group.id.communityId;

        const token = this.getTokenDetailsForAccessGate(group.gate);

        if (token === undefined) {
            return CommonResponses.failure();
        }

        let pin: string | undefined = undefined;

        if (this._liveState.pinNumberRequired) {
            pin = await this.promptForCurrentPin("pinNumber.enterPinInfo");
        }

        return this.sendRequest({
            kind: "approveTransfer",
            spender,
            ledger: group.gate.ledgerCanister,
            amount: group.gate.amount - token.transferFee, // The user should pay only the amount not amount+fee so it is a round number
            expiresIn: BigInt(5 * 60 * 1000), // Allow 5 mins for the join_group call before the approval expires
            pin,
        })
            .then((response) => {
                if (response.kind === "approve_error" || response.kind === "internal_error") {
                    this._logger.error("Unable to approve transfer", response.error);
                    return CommonResponses.failure();
                } else if (
                    response.kind === "pin_incorrect" ||
                    response.kind === "pin_required" ||
                    response.kind === "too_main_failed_pin_attempts"
                ) {
                    pinNumberFailureStore.set(response as PinNumberFailures);
                }

                return response;
            })
            .catch(() => CommonResponses.failure());
    }

    async joinGroup(
        chat: MultiUserChat,
        credentialJwt: string | undefined,
    ): Promise<ClientJoinGroupResponse> {
        const approveResponse = await this.approveAccessGatePayment(chat);
        if (approveResponse.kind !== "success") {
            return approveResponse;
        }

        const localUserIndex =
            chat.kind === "group_chat"
                ? chat.localUserIndex
                : this.localUserIndexForCommunity(chat.id.communityId);

        return this.sendRequest({
            kind: "joinGroup",
            chatId: chat.id,
            localUserIndex,
            credentialArgs: this.buildVerifiedCredentialArgs(credentialJwt),
        })
            .then((resp) => {
                if (resp.kind === "success") {
                    localChatSummaryUpdates.markAdded(resp.group);
                    this.loadChatDetails(resp.group);
                    messagesRead.syncWithServer(
                        resp.group.id,
                        resp.group.membership?.readByMeUpTo,
                        [],
                        undefined,
                    );
                } else if (resp.kind === "success_joined_community") {
                    this.addCommunityLocally(resp.community);
                    messagesRead.batchUpdate(() =>
                        resp.community.channels.forEach((c) => {
                            if (chatIdentifiersEqual(c.id, chat.id)) {
                                localChatSummaryUpdates.markAdded(c);
                                this.loadChatDetails(c);
                            }
                            if (c.latestMessage) {
                                messagesRead.markReadUpTo(
                                    { chatId: c.id },
                                    c.latestMessage.event.messageIndex,
                                );
                            }
                        }),
                    );
                    if (this._liveState.communityPreviews.has(resp.community.id)) {
                        removeCommunityPreview(resp.community.id);
                    }
                } else {
                    if (resp.kind === "user_blocked") {
                        return CommonResponses.blocked();
                    } else if (resp.kind === "gate_check_failed") {
                        return resp;
                    }
                    return CommonResponses.failure();
                }
                return CommonResponses.success();
            })
            .then((resp) => {
                if (resp.kind === "success") {
                    if (this._liveState.groupPreviews.has(chat.id)) {
                        removeGroupPreview(chat.id);
                    }
                }
                return resp;
            })
            .catch(() => CommonResponses.failure());
    }

    private buildVerifiedCredentialArgs(
        credentialJwt: string | undefined,
    ): VerifiedCredentialArgs | undefined {
        return credentialJwt !== undefined && this._authPrincipal !== undefined
            ? {
                  userIIPrincipal: this._authPrincipal,
                  iiOrigin: new URL(this.config.internetIdentityUrl).origin,
                  credentialJwt,
              }
            : undefined;
    }

    setCommunityIndexes(indexes: Record<string, number>): Promise<boolean> {
        Object.entries(indexes).forEach(([k, v]) =>
            localCommunitySummaryUpdates.updateIndex({ kind: "community", communityId: k }, v),
        );
        return this.sendRequest({ kind: "setCommunityIndexes", indexes }).catch(() => false);
    }

    setMemberDisplayName(
        id: CommunityIdentifier,
        displayName: string | undefined,
    ): Promise<SetMemberDisplayNameResponse> {
        return this.sendRequest({
            kind: "setMemberDisplayName",
            communityId: id.communityId,
            displayName,
        }).then((resp) => {
            if (resp === "success") {
                communityStateStore.updateProp(id, "members", (ms) => {
                    const userId = this._liveState.user.userId;
                    if (userId !== undefined) {
                        const m = ms.get(userId);
                        if (m !== undefined) {
                            ms.set(userId, { ...m, displayName });
                            return new Map(ms);
                        }
                    }
                    return ms;
                });

                localCommunitySummaryUpdates.updateDisplayName(id, displayName);
            }
            return resp;
        });
    }

    followThread(chatId: ChatIdentifier, message: Message, follow: boolean): Promise<boolean> {
        const threadRootMessageIndex = message.messageIndex;

        // Assume it will succeed
        localMessageUpdates.markThreadSummaryUpdated(message.messageId, {
            followedByMe: follow,
        });

        return this.sendRequest({
            kind: "followThread",
            chatId,
            threadRootMessageIndex,
            follow,
        })
            .then((resp) => {
                if (resp === "failed") {
                    localMessageUpdates.markThreadSummaryUpdated(message.messageId, {
                        followedByMe: !follow,
                    });
                    return false;
                }
                if (message.thread !== undefined && message.thread.numberOfReplies > 0) {
                    const readUpTo = message.thread.numberOfReplies - 1;
                    this.markThreadRead(chatId, threadRootMessageIndex, readUpTo);
                }
                return true;
            })
            .catch(() => false);
    }

    getContentAsText(formatter: MessageFormatter, content: MessageContent): string {
        return getContentAsFormattedText(formatter, content, get(cryptoLookup));
    }

    groupAvatarUrl<T extends { blobUrl?: string; subtype?: GroupSubtype }>(chat?: T): string {
        if (chat?.blobUrl !== undefined) {
            return chat.blobUrl;
        } else if (chat?.subtype?.kind === "governance_proposals") {
            // If this is a governance proposals chat and no avatar has been set, use the default one for the SNS
            const snsLogo = this.getSnsLogo(chat.subtype.governanceCanisterId);
            if (snsLogo !== undefined) {
                return snsLogo;
            }
        }
        return "/assets/group.svg";
    }

    toShortTimeString(date: Date): string {
        return toShortTimeString(date, this._liveState.locale);
    }

    toMonthString(date: Date): string {
        return toMonthString(date, this._liveState.locale);
    }

    formatMessageDate(
        timestamp: bigint,
        today: string,
        yesterday: string,
        timeIfToday = false,
        short = false,
    ): string {
        return formatMessageDate(
            timestamp,
            today,
            yesterday,
            this._liveState.locale,
            timeIfToday,
            short,
        );
    }

    toDatetimeString(date: Date): string {
        return toDatetimeString(date, this._liveState.locale);
    }

    toDateString(date: Date): string {
        return toDateString(date, this._liveState.locale);
    }

    toLongDateString(date: Date): string {
        return toLongDateString(date, this._liveState.locale);
    }

    /**
     * Wrap a bunch of pure utility functions
     */
    showTrace = showTrace;
    userAvatarUrl = userAvatarUrl;
    updateStorageLimit = updateStorageLimit;
    formatTokens = formatTokens;
    validateTokenInput = validateTokenInput;
    parseBigInt = parseBigInt;
    userIdsFromEvents = userIdsFromEvents;
    missingUserIds = missingUserIds;
    userOrUserGroupName = userOrUserGroupName;
    userOrUserGroupId = userOrUserGroupId;
    extractUserIdsFromMentions = extractUserIdsFromMentions;
    toRecord2 = toRecord2;
    toRecord = toRecord;
    groupBySender = groupBySender;
    groupBy = groupBy;
    getTypingString = getTypingString;
    getMessageText = getMessageText;
    contentTypeToPermission = contentTypeToPermission;
    stripLinkDisabledMarker = stripLinkDisabledMarker;
    extractEnabledLinks = extractEnabledLinks;
    disableLinksInText = disableLinksInText;

    communityAvatarUrl(id: string, avatar: DataContent): string {
        return avatar?.blobUrl ?? buildIdenticonUrl(id);
    }

    communityBannerUrl<T extends { blobUrl?: string }>(dataContent?: T): string {
        return dataContent?.blobUrl ?? "/assets/landscape.png";
    }

    canBlockUsers(chatId: ChatIdentifier | CommunityIdentifier): boolean {
        switch (chatId.kind) {
            case "community":
                return this.communityPredicate(chatId, canBlockCommunityUsers);
            case "channel":
                return false;
            default:
                return this.chatPredicate(chatId, canBlockUsers);
        }
    }

    canSendMessage(
        chatId: ChatIdentifier,
        mode: "message" | "thread" | "any",
        permission?: MessagePermission,
    ): boolean {
        return this.chatPredicate(chatId, (chat) => {
            if (chat.kind === "direct_chat") {
                const recipient = this._liveState.userStore[chat.them.userId];
                if (recipient !== undefined) {
                    return canSendDirectMessage(
                        recipient,
                        mode,
                        this.config.proposalBotCanister,
                        permission,
                    );
                } else {
                    return false;
                }
            } else {
                return canSendGroupMessage(this._liveState.user, chat, mode, permission);
            }
        });
    }

    permittedMessages(
        chatId: ChatIdentifier,
        mode: "message" | "thread",
    ): Map<MessagePermission, boolean> {
        const chat = this._liveState.allChats.get(chatId);
        if (chat !== undefined) {
            if (chat.kind === "direct_chat") {
                const recipient = this._liveState.userStore[chat.them.userId];
                if (recipient !== undefined) {
                    return permittedMessagesInDirectChat(
                        recipient,
                        mode,
                        this.config.proposalBotCanister,
                    );
                }
            } else {
                return permittedMessagesInGroup(this._liveState.user, chat, mode);
            }
        }

        return new Map();
    }

    canDeleteOtherUsersMessages(chatId: ChatIdentifier): boolean {
        return this.chatPredicate(chatId, canDeleteOtherUsersMessages);
    }

    canStartVideoCalls(chatId: ChatIdentifier): boolean {
        return this.chatPredicate(chatId, (chat) => canStartVideoCalls(chat));
    }

    isChatPrivate(chat: ChatSummary): boolean {
        switch (chat.kind) {
            case "channel": {
                const community = this.getCommunityForChannel(chat.id);
                return !(community?.public ?? true) || !chat.public;
            }
            case "group_chat":
                return !chat.public;
            default:
                return true;
        }
    }

    canPinMessages(chatId: ChatIdentifier): boolean {
        return this.chatPredicate(chatId, canPinMessages);
    }

    canReactToMessages(chatId: ChatIdentifier): boolean {
        return this.chatPredicate(chatId, canReactToMessages);
    }

    canMentionAllMembers(chatId: ChatIdentifier): boolean {
        return this.chatPredicate(chatId, canMentionAllMembers);
    }

    canChangeRoles(
        id: ChatIdentifier | CommunityIdentifier,
        currentRole: MemberRole,
        newRole: MemberRole,
    ): boolean {
        switch (id.kind) {
            case "community":
                const found = communityRoles.find((r) => r === newRole);
                if (!found) return false;
                return this.communityPredicate(id, (community) =>
                    canChangeCommunityRoles(community, currentRole, newRole),
                );
            default:
                return this.chatPredicate(id, (chat) => canChangeRoles(chat, currentRole, newRole));
        }
    }

    canPromote(
        chatId: ChatIdentifier | CommunityIdentifier,
        currentRole: MemberRole,
        newRole: MemberRole,
    ): boolean {
        return (
            compareRoles(newRole, currentRole) > 0 &&
            this.canChangeRoles(chatId, currentRole, newRole)
        );
    }

    canDemote(
        chatId: ChatIdentifier | CommunityIdentifier,
        currentRole: MemberRole,
        newRole: MemberRole,
    ): boolean {
        return (
            compareRoles(newRole, currentRole) < 0 &&
            this.canChangeRoles(chatId, currentRole, newRole)
        );
    }

    canUnblockUsers(identifier: ChatIdentifier | CommunityIdentifier): boolean {
        switch (identifier.kind) {
            case "community":
                return this.communityPredicate(identifier, canUnblockCommunityUsers);
            default:
                return this.chatPredicate(identifier, canUnblockUsers);
        }
    }

    canRemoveMembers(id: ChatIdentifier | CommunityIdentifier): boolean {
        switch (id.kind) {
            case "community":
                return this.communityPredicate(id, canRemoveCommunityMembers);
            default:
                return this.chatPredicate(id, canRemoveMembers);
        }
    }

    canEditGroupDetails(chatId: ChatIdentifier): boolean {
        return this.chatPredicate(chatId, canEditGroupDetails);
    }

    canImportToCommunity(chatId: ChatIdentifier): boolean {
        return this.chatPredicate(chatId, canImportToCommunity);
    }

    canChangePermissions(chatId: ChatIdentifier): boolean {
        return this.chatPredicate(chatId, canChangePermissions);
    }

    canInviteUsers(id: ChatIdentifier | CommunityIdentifier): boolean {
        switch (id.kind) {
            case "community":
                return this.communityPredicate(id, canInviteCommunityUsers);
            default:
                return this.chatPredicate(id, canInviteUsers);
        }
    }

    canCreateChannel(id: CommunityIdentifier): boolean {
        return this.canCreatePrivateChannel(id) || this.canCreatePublicChannel(id);
    }

    canCreatePublicChannel(id: CommunityIdentifier): boolean {
        return this.communityPredicate(id, canCreatePublicChannel);
    }

    canCreatePrivateChannel(id: CommunityIdentifier): boolean {
        return this.communityPredicate(id, canCreatePrivateChannel);
    }

    canManageUserGroups(id: CommunityIdentifier): boolean {
        return this.communityPredicate(id, canManageUserGroups);
    }

    canChangeCommunityPermissions(id: CommunityIdentifier): boolean {
        return this.communityPredicate(id, canChangeCommunityPermissions);
    }

    canEditCommunity(id: CommunityIdentifier): boolean {
        return this.communityPredicate(id, canEditCommunity);
    }

    canDeleteCommunity(id: CommunityIdentifier): boolean {
        return this.communityPredicate(id, canDeleteCommunity);
    }

    canDeleteGroup(chatId: MultiUserChatIdentifier): boolean {
        return this.multiUserChatPredicate(chatId, canDeleteGroup);
    }

    canChangeVisibility = canChangeVisibility;
    hasOwnerRights = hasOwnerRights;

    canConvertGroupToCommunity(chatId: GroupChatIdentifier): boolean {
        return this.multiUserChatPredicate(chatId, canConvertToCommunity);
    }

    canLeaveGroup(chatId: MultiUserChatIdentifier): boolean {
        return this.multiUserChatPredicate(chatId, canLeaveGroup);
    }

    isPreviewing(chatId: ChatIdentifier): boolean {
        if (chatId.kind === "direct_chat") return false;
        return this.multiUserChatPredicate(chatId, isPreviewing);
    }

    isFrozen(chatId: ChatIdentifier): boolean {
        if (chatId.kind === "direct_chat") return false;
        return this.multiUserChatPredicate(chatId, isFrozen);
    }

    isOpenChatBot(userId: string): boolean {
        return userId === OPENCHAT_BOT_USER_ID;
    }

    isVideoCallBot(userId: string): boolean {
        return userId === OPENCHAT_VIDEO_CALL_USER_ID;
    }

    isChatReadOnly(chatId: ChatIdentifier): boolean {
        if (chatId.kind === "direct_chat") return false;
        return this._liveState.suspendedUser || this.isPreviewing(chatId);
    }

    private chatPredicate(
        chatId: ChatIdentifier,
        predicate: (chat: ChatSummary) => boolean,
    ): boolean {
        const chat = this._liveState.allChats.get(chatId);
        return chat !== undefined && predicate(chat);
    }

    private communityPredicate(
        communityId: CommunityIdentifier,
        predicate: (community: CommunitySummary) => boolean,
    ): boolean {
        const community = this._liveState.communities.get(communityId);
        return community !== undefined && predicate(community);
    }

    private multiUserChatPredicate(
        chatId: MultiUserChatIdentifier,
        predicate: (chat: MultiUserChat) => boolean,
    ): boolean {
        const chat = this._liveState.chatSummaries.get(chatId);
        return (
            chat !== undefined &&
            (chat.kind === "group_chat" || chat.kind === "channel") &&
            predicate(chat)
        );
    }

    private createMessage = createMessage;
    private findMessageById = findMessageById;
    canForward = canForward;
    containsReaction = containsReaction;
    groupEvents = groupEvents;
    startTyping = startTyping;
    stopTyping = stopTyping;

    registerPollVote(
        chatId: MultiUserChatIdentifier,
        threadRootMessageIndex: number | undefined,
        messageId: bigint,
        messageIdx: number,
        answerIdx: number,
        type: "register" | "delete",
    ): Promise<boolean> {
        const userId = this._liveState.user.userId;

        localMessageUpdates.markPollVote(messageId, {
            answerIndex: answerIdx,
            type,
            userId,
        });

        return this.sendRequest({
            kind: "registerPollVote",
            chatId,
            messageIdx,
            answerIdx,
            voteType: type,
            threadRootMessageIndex,
        })
            .then((resp) => resp === "success")
            .catch(() => false);
    }

    deleteMessage(
        id: ChatIdentifier,
        threadRootMessageIndex: number | undefined,
        messageId: bigint,
        asPlatformModerator?: boolean,
    ): Promise<boolean> {
        const chat = this._liveState.chatSummaries.get(id);

        if (chat === undefined) {
            return Promise.resolve(false);
        }

        const userId = this._liveState.user.userId;
        localMessageUpdates.markDeleted(messageId, userId);
        undeletingMessagesStore.delete(messageId);

        const recipients = [...chatStateStore.getProp(id, "userIds")];

        rtcConnectionsManager.sendMessage(recipients, {
            kind: "remote_user_deleted_message",
            id,
            messageId,
            userId,
            threadRootMessageIndex,
        });

        function _undelete() {
            rtcConnectionsManager.sendMessage(recipients, {
                kind: "remote_user_undeleted_message",
                id,
                messageId,
                userId,
                threadRootMessageIndex,
            });
            localMessageUpdates.markUndeleted(messageId);
        }

        return this.sendRequest({
            kind: "deleteMessage",
            chatId: id,
            messageId,
            threadRootMessageIndex,
            asPlatformModerator,
        })
            .then((resp) => {
                const success = resp === "success";
                if (!success) {
                    _undelete();
                }
                return success;
            })
            .catch(() => {
                _undelete();
                return false;
            });
    }

    undeleteMessage(
        chatId: ChatIdentifier,
        threadRootMessageIndex: number | undefined,
        msg: Message,
    ): Promise<boolean> {
        const chat = this._liveState.chatSummaries.get(chatId);

        if (chat === undefined || !msg.deleted) {
            return Promise.resolve(false);
        }

        undeletingMessagesStore.add(msg.messageId);

        return this.sendRequest({
            kind: "undeleteMessage",
            chatType: chat.kind,
            chatId,
            messageId: msg.messageId,
            threadRootMessageIndex,
        })
            .then((resp) => {
                const success = resp.kind === "success";
                if (success) {
                    localMessageUpdates.markUndeleted(msg.messageId, resp.message.content);
                }
                return success;
            })
            .catch(() => false)
            .finally(() => {
                undeletingMessagesStore.delete(msg.messageId);
            });
    }

    revealDeletedMessage(
        chatId: ChatIdentifier,
        messageId: bigint,
        threadRootMessageIndex: number | undefined,
    ): Promise<boolean> {
        const chat = this._liveState.chatSummaries.get(chatId);

        if (chat === undefined) {
            return Promise.resolve(false);
        }

        const result =
            chatId.kind === "group_chat" || chatId.kind === "channel"
                ? this.sendRequest({
                      kind: "getDeletedGroupMessage",
                      chatId,
                      messageId,
                      threadRootMessageIndex,
                  })
                : this.sendRequest({
                      kind: "getDeletedDirectMessage",
                      userId: chatId.userId,
                      messageId,
                  });

        return result
            .then((resp) => {
                const success = resp.kind === "success";
                if (success) {
                    localMessageUpdates.markContentRevealed(messageId, resp.content);
                }
                return success;
            })
            .catch(() => false);
    }

    revealBlockedMessage(messageId: bigint) {
        localMessageUpdates.markBlockedMessageRevealed(messageId);
    }

    selectReaction(
        chatId: ChatIdentifier,
        userId: string,
        threadRootMessageIndex: number | undefined,
        messageId: bigint,
        reaction: string,
        username: string,
        displayName: string | undefined,
        kind: "add" | "remove",
    ): Promise<boolean> {
        const chat = this._liveState.chatSummaries.get(chatId);

        if (chat === undefined) {
            return Promise.resolve(false);
        }

        localMessageUpdates.markReaction(messageId, {
            reaction,
            kind,
            userId,
        });

        function undoLocally() {
            localMessageUpdates.markReaction(messageId, {
                reaction,
                kind: kind === "add" ? "remove" : "add",
                userId,
            });
        }

        this.dispatchEvent(new ReactionSelected(messageId, kind));

        const result = (
            kind == "add"
                ? this.sendRequest({
                      kind: "addReaction",
                      chatId,
                      messageId,
                      reaction,
                      username,
                      displayName,
                      threadRootMessageIndex,
                  })
                : this.sendRequest({
                      kind: "removeReaction",
                      chatId,
                      messageId,
                      reaction,
                      threadRootMessageIndex,
                  })
        )
            .then((resp) => {
                if (resp.kind !== "success") {
                    undoLocally();
                    return false;
                }
                return true;
            })
            .catch((_) => {
                undoLocally();
                return false;
            });

        this.sendRtcMessage([...this._liveState.currentChatUserIds], {
            kind: "remote_user_toggled_reaction",
            id: chatId,
            messageId: messageId,
            reaction,
            userId,
            added: kind === "add",
            threadRootMessageIndex,
        });
        return result;
    }

    private async loadThreadEventWindow(
        chat: ChatSummary,
        messageIndex: number,
        threadRootEvent: EventWrapper<Message>,
        initialLoad = false,
    ): Promise<number | undefined> {
        if (threadRootEvent.event.thread === undefined) return undefined;

        const chatId = chat.id;
        const threadRootMessageIndex = threadRootEvent.event.messageIndex;

        const eventsResponse: EventsResponse<ChatEvent> = await this.sendRequest({
            kind: "chatEventsWindow",
            eventIndexRange: [0, threadRootEvent.event.thread.latestEventIndex],
            chatId,
            messageIndex,
            threadRootMessageIndex: threadRootEvent.event.messageIndex,
            latestKnownUpdate: chat.lastUpdated,
        }).catch(() => "events_failed");

        if (eventsResponse === undefined || eventsResponse === "events_failed") {
            return undefined;
        }

        this.clearThreadEvents();
        await this.handleThreadEventsResponse(chatId, threadRootMessageIndex, eventsResponse);

        this.dispatchEvent(
            new LoadedMessageWindow(
                { chatId, threadRootMessageIndex: threadRootEvent.event.messageIndex },
                messageIndex,
                initialLoad,
            ),
        );

        return messageIndex;
    }

    async loadEventWindow(
        chatId: ChatIdentifier,
        messageIndex: number,
        threadRootEvent?: EventWrapper<Message>,
        initialLoad = false,
    ): Promise<number | undefined> {
        const clientChat = this._liveState.chatSummaries.get(chatId);
        const serverChat = this._liveState.serverChatSummaries.get(chatId);

        if (clientChat === undefined || this.isPrivatePreview(clientChat)) {
            return Promise.resolve(undefined);
        }

        if (messageIndex >= 0) {
            if (threadRootEvent !== undefined && threadRootEvent.event.thread !== undefined) {
                return this.loadThreadEventWindow(
                    serverChat ?? clientChat,
                    messageIndex,
                    threadRootEvent,
                    initialLoad,
                );
            }

            const latestMessageIndex = clientChat.latestMessage?.event.messageIndex ?? 0;
            if (messageIndex > latestMessageIndex) {
                messageIndex = latestMessageIndex;
            }

            const range = indexRangeForChat(clientChat);
            const eventsResponse: EventsResponse<ChatEvent> = await this.sendRequest({
                kind: "chatEventsWindow",
                eventIndexRange: range,
                chatId,
                messageIndex,
                threadRootMessageIndex: undefined,
                latestKnownUpdate: serverChat?.lastUpdated,
            }).catch(() => "events_failed");

            if (eventsResponse === undefined || eventsResponse === "events_failed") {
                return undefined;
            }

            if (await this.handleEventsResponse(clientChat, eventsResponse, false)) {
                this.dispatchEvent(
                    new LoadedMessageWindow(
                        {
                            chatId: clientChat.id,
                            threadRootMessageIndex: threadRootEvent?.event.messageIndex,
                        },
                        messageIndex,
                        initialLoad,
                    ),
                );
            }

            return messageIndex;
        }
    }

    private async handleEventsResponse(
        chat: ChatSummary,
        resp: EventsResponse<ChatEvent>,
        keepCurrentEvents = true,
    ): Promise<boolean> {
        if (resp === "events_failed") return false;

        if (!keepCurrentEvents) {
            clearServerEvents(chat.id);
            chatStateStore.setProp(chat.id, "userGroupKeys", new Set<string>());
        }

        const userIds = userIdsFromEvents(resp.events);
        await this.updateUserStore(chat.id, userIds);

        this.addServerEventsToStores(chat.id, resp.events, undefined, resp.expiredEventRanges);

        if (!this._liveState.offlineStore) {
            makeRtcConnections(
                this._liveState.user.userId,
                chat,
                resp.events,
                this._liveState.userStore,
                this.config.meteredApiKey,
            );
        }

        return true;
    }

    private async updateUserStoreFromCommunityState(id: CommunityIdentifier): Promise<void> {
        const allUserIds = new Set<string>();
        communityStateStore.getProp(id, "members").forEach((m) => allUserIds.add(m.userId));
        communityStateStore.getProp(id, "blockedUsers").forEach((u) => allUserIds.add(u));
        communityStateStore.getProp(id, "invitedUsers").forEach((u) => allUserIds.add(u));
        await this.getMissingUsers(allUserIds);
    }

    private async updateUserStore(
        chatId: ChatIdentifier,
        userIdsFromEvents: Iterable<string>,
    ): Promise<void> {
        const userId = this._liveState.user.userId;
        const allUserIds = new Set<string>();
        chatStateStore.getProp(chatId, "members").forEach((m) => allUserIds.add(m.userId));
        chatStateStore.getProp(chatId, "blockedUsers").forEach((u) => allUserIds.add(u));
        chatStateStore.getProp(chatId, "invitedUsers").forEach((u) => allUserIds.add(u));
        for (const u of userIdsFromEvents) {
            allUserIds.add(u);
        }

        chatStateStore.updateProp(chatId, "userIds", (userIds) => {
            allUserIds.forEach((u) => {
                if (u !== userId) {
                    userIds.add(u);
                }
            });
            return userIds;
        });

        await this.getMissingUsers(allUserIds);
    }
    isTyping = isTyping;
    trackEvent = trackEvent;
    twitterLinkRegex = twitterLinkRegex;
    youtubeRegex = youtubeRegex;
    spotifyRegex = spotifyRegex;
    metricsEqual = metricsEqual;
    getMembersString = getMembersString;
    compareIsNotYouThenUsername = compareIsNotYouThenUsername;
    compareUsername = compareUsername;

    private blockCommunityUserLocally(id: CommunityIdentifier, userId: string): void {
        communityStateStore.updateProp(id, "blockedUsers", (b) => new Set([...b, userId]));
        communityStateStore.updateProp(id, "members", (ms) => {
            ms.delete(userId);
            return new Map(ms);
        });
    }

    private unblockCommunityUserLocally(
        id: CommunityIdentifier,
        userId: string,
        addToMembers: boolean,
    ): void {
        communityStateStore.updateProp(id, "blockedUsers", (b) => {
            return new Set([...b].filter((u) => u !== userId));
        });
        if (addToMembers) {
            communityStateStore.updateProp(id, "members", (ms) => {
                ms.set(userId, {
                    role: "member",
                    userId,
                    displayName: undefined,
                });
                return new Map(ms);
                return ms;
            });
        }
    }

    private blockUserLocally(chatId: ChatIdentifier, userId: string): void {
        chatStateStore.updateProp(chatId, "blockedUsers", (b) => new Set([...b, userId]));
        chatStateStore.updateProp(chatId, "members", (p) => p.filter((p) => p.userId !== userId));
    }

    private unblockUserLocally(
        chatId: ChatIdentifier,
        userId: string,
        addToMembers: boolean,
    ): void {
        chatStateStore.updateProp(chatId, "blockedUsers", (b) => {
            return new Set([...b].filter((u) => u !== userId));
        });
        if (addToMembers) {
            chatStateStore.updateProp(chatId, "members", (p) => [
                ...p,
                {
                    role: "member",
                    userId,
                    displayName: undefined,
                },
            ]);
        }
    }
    blockCommunityUser(id: CommunityIdentifier, userId: string): Promise<boolean> {
        this.blockCommunityUserLocally(id, userId);
        return this.sendRequest({ kind: "blockCommunityUser", id, userId })
            .then((resp) => {
                console.log("blockUser result", resp);
                if (resp.kind !== "success") {
                    this.unblockCommunityUserLocally(id, userId, true);
                    return false;
                }
                return true;
            })
            .catch(() => {
                this.unblockCommunityUserLocally(id, userId, true);
                return false;
            });
    }

    unblockCommunityUser(id: CommunityIdentifier, userId: string): Promise<boolean> {
        this.unblockCommunityUserLocally(id, userId, false);
        return this.sendRequest({ kind: "unblockCommunityUser", id, userId })
            .then((resp) => {
                if (resp.kind !== "success") {
                    this.blockCommunityUserLocally(id, userId);
                    return false;
                }
                return true;
            })
            .catch(() => {
                this.blockCommunityUserLocally(id, userId);
                return false;
            });
    }

    blockUser(chatId: MultiUserChatIdentifier, userId: string): Promise<boolean> {
        this.blockUserLocally(chatId, userId);
        return this.sendRequest({ kind: "blockUserFromGroupChat", chatId, userId })
            .then((resp) => {
                console.log("blockUser result", resp);
                if (resp !== "success") {
                    this.unblockUserLocally(chatId, userId, true);
                    return false;
                }
                return true;
            })
            .catch(() => {
                this.unblockUserLocally(chatId, userId, true);
                return false;
            });
    }

    unblockUser(chatId: MultiUserChatIdentifier, userId: string): Promise<boolean> {
        this.unblockUserLocally(chatId, userId, false);
        return this.sendRequest({ kind: "unblockUserFromGroupChat", chatId, userId })
            .then((resp) => {
                if (resp !== "success") {
                    this.blockUserLocally(chatId, userId);
                    return false;
                }
                return true;
            })
            .catch(() => {
                this.blockUserLocally(chatId, userId);
                return false;
            });
    }

    formatDisappearingMessageTime(
        milliseconds: number,
        formatter: MessageFormatter = this.config.i18nFormatter,
    ): string {
        return formatDisappearingMessageTime(milliseconds, formatter);
    }

    formatDuration = formatDuration;
    durationFromMilliseconds = durationFromMilliseconds;
    nullUser = nullUser;
    toTitleCase = toTitleCase;
    enableAllProposalFilters = enableAllProposalFilters;
    disableAllProposalFilters = disableAllProposalFilters;
    toggleProposalFilter = toggleProposalFilter;
    formatTimeRemaining = formatTimeRemaining;
    formatLastOnlineDate = formatLastOnlineDate;
    buildUserAvatarUrl = buildUserAvatarUrl;
    buildUsernameList = buildUsernameList;
    groupMessagesByDate = groupMessagesByDate;
    fillMessage = fillMessage;
    audioRecordingMimeType = audioRecordingMimeType;
    isDisplayNameValid = isDisplayNameValid;
    isUsernameValid = isUsernameValid;

    async createDirectChat(chatId: DirectChatIdentifier): Promise<boolean> {
        if (this._liveState.userStore[chatId.userId] === undefined) {
            const user = await this.getUser(chatId.userId);
            if (user === undefined) {
                return false;
            }
        }
        createDirectChat(chatId);
        return true;
    }

    private isPrivatePreview(chat: ChatSummary): boolean {
        return chat.kind === "group_chat" && chat.membership === undefined && !chat.public;
    }

    setSelectedChat(
        chatId: ChatIdentifier,
        messageIndex?: number,
        threadMessageIndex?: number,
    ): void {
        const clientChat = this._liveState.chatSummaries.get(chatId);
        const serverChat = this._liveState.serverChatSummaries.get(chatId);

        if (clientChat === undefined) {
            return;
        }

        setSelectedChat(this, clientChat, serverChat, messageIndex, threadMessageIndex);

        this._userLookupForMentions = undefined;

        const { selectedChat, focusMessageIndex } = this._liveState;
        if (selectedChat !== undefined) {
            if (focusMessageIndex !== undefined) {
                this.loadEventWindow(chatId, focusMessageIndex, undefined, true).then(() => {
                    if (serverChat !== undefined) {
                        this.loadChatDetails(serverChat);
                    }
                });
            } else {
                this.loadPreviousMessages(chatId, undefined, true).then(() => {
                    if (serverChat !== undefined) {
                        this.loadChatDetails(serverChat);
                    }
                });
            }
            if (selectedChat.kind === "direct_chat") {
                const them = this._liveState.userStore[selectedChat.them.userId];
                // Refresh user details if they are more than 5 minutes out of date
                if (
                    them === undefined ||
                    Date.now() - Number(them.updated) > 5 * ONE_MINUTE_MILLIS
                ) {
                    this.getUser(selectedChat.them.userId);
                }
            }
        }
    }

    openThreadFromMessageIndex(_chatId: ChatIdentifier, messageIndex: number): void {
        const event = this._liveState.events.find(
            (ev) => ev.event.kind === "message" && ev.event.messageIndex === messageIndex,
        ) as EventWrapper<Message> | undefined;
        if (event !== undefined) {
            this.openThread(event, event.event.thread === undefined);
        }
    }

    openThread(threadRootEvent: EventWrapper<Message>, initiating: boolean): void {
        this.clearThreadEvents();
        selectedMessageContext.update((context) => {
            if (context) {
                return {
                    ...context,
                    threadRootMessageIndex: threadRootEvent.event.messageIndex,
                };
            }
            return context;
        });

        const context = this._liveState.selectedMessageContext;
        if (context) {
            if (!initiating) {
                if (this._liveState.focusThreadMessageIndex !== undefined) {
                    this.loadEventWindow(
                        context.chatId,
                        this._liveState.focusThreadMessageIndex,
                        threadRootEvent,
                        true,
                    );
                } else {
                    this.loadPreviousMessages(context.chatId, threadRootEvent, true);
                }
            }
            this.dispatchEvent(new ThreadSelected(threadRootEvent, initiating));
        }
    }

    closeThread(): void {
        selectedMessageContext.update((context) => {
            if (context) {
                return { chatId: context.chatId };
            }
        });
        this.dispatchEvent(new ThreadClosed());
    }

    clearThreadEvents(): void {
        threadServerEventsStore.set([]);
    }

    async loadThreadMessages(
        chatId: ChatIdentifier,
        range: [number, number],
        startIndex: number,
        ascending: boolean,
        threadRootMessageIndex: number,
        clearEvents: boolean,
        initialLoad = false,
    ): Promise<void> {
        const chat = this._liveState.chatSummaries.get(chatId);

        if (chat === undefined) {
            return Promise.resolve();
        }

        const context = { chatId, threadRootMessageIndex };

        if (!messageContextsEqual(context, this._liveState.selectedMessageContext)) return;

        const eventsResponse: EventsResponse<ChatEvent> = await this.sendRequest({
            kind: "chatEvents",
            chatType: chat.kind,
            chatId,
            eventIndexRange: range,
            startIndex,
            ascending,
            threadRootMessageIndex,
            latestKnownUpdate: chat.lastUpdated,
        }).catch(() => "events_failed");

        if (!messageContextsEqual(context, this._liveState.selectedMessageContext)) {
            // the selected thread has changed while we were loading the messages
            return;
        }

        if (eventsResponse !== undefined && eventsResponse !== "events_failed") {
            if (clearEvents) {
                threadServerEventsStore.set([]);
            }
            await this.handleThreadEventsResponse(chatId, threadRootMessageIndex, eventsResponse);

            if (!this._liveState.offlineStore) {
                makeRtcConnections(
                    this._liveState.user.userId,
                    chat,
                    this._liveState.threadEvents,
                    this._liveState.userStore,
                    this.config.meteredApiKey,
                );
            }

            if (ascending) {
                this.dispatchEvent(new LoadedNewMessages({ chatId, threadRootMessageIndex }));
            } else {
                this.dispatchEvent(
                    new LoadedPreviousMessages({ chatId, threadRootMessageIndex }, initialLoad),
                );
            }
        }
    }

    private async handleThreadEventsResponse(
        chatId: ChatIdentifier,
        threadRootMessageIndex: number,
        resp: EventsResponse<ChatEvent>,
    ): Promise<[EventWrapper<ChatEvent>[], Set<string>]> {
        if (resp === "events_failed") return [[], new Set()];

        const context = { chatId, threadRootMessageIndex };

        // make sure that the message context (chatId or threadRootMessageIndex) has not changed
        if (!messageContextsEqual(context, this._liveState.selectedMessageContext))
            return [[], new Set()];

        const userIds = this.userIdsFromEvents(resp.events);
        await this.updateUserStore(chatId, userIds);

        this.addServerEventsToStores(chatId, resp.events, threadRootMessageIndex, []);

        for (const event of resp.events) {
            if (event.event.kind === "message") {
                unconfirmed.delete(context, event.event.messageId);
            }
        }
        return [resp.events, userIds];
    }

    removeChat(chatId: ChatIdentifier): void {
        if (this._liveState.uninitializedDirectChats.has(chatId)) {
            removeUninitializedDirectChat(chatId);
        }
        if (this._liveState.groupPreviews.has(chatId)) {
            removeGroupPreview(chatId);
        }
        if (this._liveState.chatSummaries.has(chatId)) {
            localChatSummaryUpdates.markRemoved(chatId);
        }
    }

    removeCommunity(id: CommunityIdentifier): void {
        this.removeCommunityLocally(id);
    }

    clearSelectedChat = clearSelectedChat;
    diffGroupPermissions = diffGroupPermissions;

    messageContentFromFile(file: File): Promise<AttachmentContent> {
        return messageContentFromFile(file, this._liveState.isDiamond);
    }
    formatFileSize = formatFileSize;

    haveCommunityPermissionsChanged(p1: CommunityPermissions, p2: CommunityPermissions): boolean {
        const args = mergeKeepingOnlyChanged(p1, p2);
        return Object.keys(args).length > 0;
    }

    haveGroupPermissionsChanged(p1: ChatPermissions, p2: ChatPermissions): boolean {
        return this.diffGroupPermissions(p1, p2) !== undefined;
    }

    hasAccessGateChanged(current: AccessGate, original: AccessGate): boolean {
        if (current === original) return false;
        if (current.kind !== original.kind) return true;
        if (isNeuronGate(current) && isNeuronGate(original)) {
            return (
                current.governanceCanister !== original.governanceCanister ||
                current.minDissolveDelay !== original.minDissolveDelay ||
                current.minStakeE8s !== original.minStakeE8s
            );
        }
        if (isPaymentGate(current) && isPaymentGate(original)) {
            return (
                current.ledgerCanister !== original.ledgerCanister ||
                current.amount !== original.amount
            );
        }
        if (isBalanceGate(current) && isBalanceGate(original)) {
            return (
                current.ledgerCanister !== original.ledgerCanister ||
                current.minBalance !== original.minBalance
            );
        }
        if (isCredentialGate(current) && isCredentialGate(original)) {
            return JSON.stringify(current.credential) !== JSON.stringify(original.credential);
        }
        return false;
    }

    getTokenDetailsForAccessGate(gate: AccessGate): CryptocurrencyDetails | undefined {
        if (gate.kind === "neuron_gate") {
            return this.tryGetNervousSystem(gate.governanceCanister)?.token;
        } else if (gate.kind === "payment_gate" || gate.kind === "token_balance_gate") {
            return this.tryGetCryptocurrency(gate.ledgerCanister);
        }
    }

    getMinDissolveDelayDays(gate: AccessGate): number | undefined {
        if (isNeuronGate(gate)) {
            return gate.minDissolveDelay
                ? gate.minDissolveDelay / (24 * 60 * 60 * 1000)
                : undefined;
        }
    }

    getPaymentAmount(gate: AccessGate): bigint | undefined {
        return isPaymentGate(gate) ? gate.amount : undefined;
    }

    getMinStakeInTokens(gate: AccessGate): number | undefined {
        if (isNeuronGate(gate)) {
            return gate.minStakeE8s ? gate.minStakeE8s / E8S_PER_TOKEN : undefined;
        }
    }

    earliestLoadedThreadIndex(): number | undefined {
        return this._liveState.threadEvents.length === 0
            ? undefined
            : this._liveState.threadEvents[0].index;
    }

    previousThreadMessagesCriteria(thread: ThreadSummary): [number, boolean] {
        const minLoadedEventIndex = this.earliestLoadedThreadIndex();
        if (minLoadedEventIndex === undefined) {
            return [thread.latestEventIndex, false];
        }
        return [minLoadedEventIndex - 1, false];
    }

    async loadPreviousMessages(
        chatId: ChatIdentifier,
        threadRootEvent?: EventWrapper<Message>,
        initialLoad = false,
    ): Promise<void> {
        const serverChat = this._liveState.serverChatSummaries.get(chatId);

        if (serverChat === undefined || this.isPrivatePreview(serverChat)) {
            return Promise.resolve();
        }

        if (threadRootEvent !== undefined && threadRootEvent.event.thread !== undefined) {
            const thread = threadRootEvent.event.thread;
            const [index, ascending] = this.previousThreadMessagesCriteria(thread);
            return this.loadThreadMessages(
                chatId,
                [0, thread.latestEventIndex],
                index,
                ascending,
                threadRootEvent.event.messageIndex,
                false,
                initialLoad,
            );
        }

        const criteria = this.previousMessagesCriteria(serverChat);

        const eventsResponse = criteria
            ? await this.loadEvents(serverChat, criteria[0], criteria[1])
            : undefined;

        if (eventsResponse === undefined || eventsResponse === "events_failed") {
            return;
        }

        if (await this.handleEventsResponse(serverChat, eventsResponse)) {
            this.dispatchEvent(
                new LoadedPreviousMessages(
                    { chatId, threadRootMessageIndex: threadRootEvent?.event.messageIndex },
                    initialLoad,
                ),
            );
        }
    }

    private loadEvents(
        serverChat: ChatSummary,
        startIndex: number,
        ascending: boolean,
    ): Promise<EventsResponse<ChatEvent>> {
        return this.sendRequest({
            kind: "chatEvents",
            chatType: serverChat.kind,
            chatId: serverChat.id,
            eventIndexRange: indexRangeForChat(serverChat),
            startIndex,
            ascending,
            threadRootMessageIndex: undefined,
            latestKnownUpdate: serverChat.lastUpdated,
        }).catch(() => "events_failed");
    }

    private previousMessagesCriteria(serverChat: ChatSummary): [number, boolean] | undefined {
        if (serverChat.latestEventIndex < 0) {
            return undefined;
        }

        const minLoadedEventIndex = this.earliestLoadedIndex(serverChat.id);
        if (minLoadedEventIndex === undefined) {
            return [serverChat.latestEventIndex, false];
        }
        const minVisibleEventIndex = this.earliestAvailableEventIndex(serverChat);
        return minLoadedEventIndex !== undefined && minLoadedEventIndex > minVisibleEventIndex
            ? [minLoadedEventIndex - 1, false]
            : undefined;
    }

    earliestAvailableEventIndex(chat: ChatSummary): number {
        return chat.kind === "direct_chat" ? 0 : chat.minVisibleEventIndex;
    }

    private earliestLoadedIndex(chatId: ChatIdentifier): number | undefined {
        const confirmedLoaded = confirmedEventIndexesLoaded(chatId);
        return confirmedLoaded.length > 0 ? confirmedLoaded.index(0) : undefined;
    }

    async loadNewMessages(
        chatId: ChatIdentifier,
        threadRootEvent?: EventWrapper<Message>,
    ): Promise<boolean> {
        const serverChat = this._liveState.serverChatSummaries.get(chatId);

        if (serverChat === undefined || this.isPrivatePreview(serverChat)) {
            return Promise.resolve(false);
        }

        if (threadRootEvent !== undefined && threadRootEvent.event.thread !== undefined) {
            const thread = threadRootEvent.event.thread;
            const [index, ascending] = this.newThreadMessageCriteria(thread);
            return this.loadThreadMessages(
                chatId,
                [0, thread.latestEventIndex],
                index,
                ascending,
                threadRootEvent.event.messageIndex,
                false,
            ).then(() => false);
        }

        const criteria = this.newMessageCriteria(serverChat);

        const eventsResponse = criteria
            ? await this.loadEvents(serverChat, criteria[0], criteria[1])
            : undefined;

        if (eventsResponse === undefined || eventsResponse === "events_failed") {
            return false;
        }

        await this.handleEventsResponse(serverChat, eventsResponse);
        // We may have loaded messages which are more recent than what the chat summary thinks is the latest message,
        // if so, we update the chat summary to show the correct latest message.
        const latestMessage = findLast(eventsResponse.events, (e) => e.event.kind === "message");
        const newLatestMessage =
            latestMessage !== undefined && latestMessage.index > serverChat.latestEventIndex;

        if (newLatestMessage) {
            updateSummaryWithConfirmedMessage(
                serverChat.id,
                latestMessage as EventWrapper<Message>,
            );
        }

        this.dispatchEvent(
            new LoadedNewMessages({
                chatId,
                threadRootMessageIndex: threadRootEvent?.event.messageIndex,
            }),
        );
        return newLatestMessage;
    }

    morePreviousMessagesAvailable(
        chatId: ChatIdentifier,
        threadRootEvent?: EventWrapper<Message>,
    ): boolean {
        if (threadRootEvent !== undefined) {
            const earliestIndex = this.earliestLoadedThreadIndex();
            return earliestIndex === undefined || earliestIndex > 0;
        }

        const chat = this._liveState.chatSummaries.get(chatId);

        return (
            chat !== undefined &&
            chat.latestEventIndex >= 0 &&
            (this.earliestLoadedIndex(chatId) ?? Number.MAX_VALUE) >
                this.earliestAvailableEventIndex(chat)
        );
    }

    moreNewMessagesAvailable(
        chatId: ChatIdentifier,
        threadRootEvent?: EventWrapper<Message>,
    ): boolean {
        if (threadRootEvent !== undefined && threadRootEvent.event.thread !== undefined) {
            return (
                (this.confirmedThreadUpToEventIndex() ?? -1) <
                threadRootEvent.event.thread.latestEventIndex
            );
        }
        const serverChat = this._liveState.serverChatSummaries.get(chatId);

        return (
            serverChat !== undefined &&
            (this.confirmedUpToEventIndex(serverChat.id) ?? -1) < serverChat.latestEventIndex
        );
    }

    private async loadCommunityDetails(community: CommunitySummary): Promise<void> {
        const resp: CommunityDetailsResponse = await this.sendRequest({
            kind: "getCommunityDetails",
            id: community.id,
            communityLastUpdated: community.lastUpdated,
        }).catch(() => "failure");
        if (resp !== "failure") {
            communityStateStore.setProp(
                community.id,
                "members",
                new Map(resp.members.map((m) => [m.userId, m])),
            );
            communityStateStore.setProp(community.id, "blockedUsers", resp.blockedUsers);
            communityStateStore.setProp(community.id, "invitedUsers", resp.invitedUsers);
            communityStateStore.setProp(community.id, "rules", resp.rules);
            communityStateStore.setProp(community.id, "userGroups", resp.userGroups);
        }
        await this.updateUserStoreFromCommunityState(community.id);
    }

    private async loadChatDetails(serverChat: ChatSummary): Promise<void> {
        // currently this is only meaningful for group chats, but we'll set it up generically just in case
        if (serverChat.kind === "group_chat" || serverChat.kind === "channel") {
            const resp: GroupChatDetailsResponse = await this.sendRequest({
                kind: "getGroupDetails",
                chatId: serverChat.id,
                chatLastUpdated: serverChat.lastUpdated,
            }).catch(() => "failure");
            if (resp !== "failure") {
                chatStateStore.setProp(serverChat.id, "members", resp.members);
                chatStateStore.setProp(
                    serverChat.id,
                    "membersMap",
                    resp.members.reduce((all, m) => {
                        all.set(m.userId, m);
                        return all;
                    }, new Map()),
                );
                chatStateStore.setProp(serverChat.id, "blockedUsers", resp.blockedUsers);
                chatStateStore.setProp(serverChat.id, "invitedUsers", resp.invitedUsers);
                chatStateStore.setProp(serverChat.id, "pinnedMessages", resp.pinnedMessages);
                chatStateStore.setProp(serverChat.id, "rules", resp.rules);
            }
            await this.updateUserStore(serverChat.id, []);
        }
    }

    // this is unavoidably duplicated from the agent
    private rehydrateDataContent<T extends DataContent>(
        dataContent: T,
        blobType: "blobs" | "avatar" = "blobs",
    ): T {
        const ref = dataContent.blobReference;
        return ref !== undefined
            ? {
                  ...dataContent,
                  blobData: undefined,
                  blobUrl: buildBlobUrl(
                      this.config.blobUrlPattern,
                      ref.canisterId,
                      ref.blobId,
                      blobType,
                  ),
              }
            : dataContent;
    }

    private async refreshUpdatedEvents(
        serverChat: ChatSummary,
        updatedEvents: UpdatedEvent[],
    ): Promise<void> {
        const confirmedLoaded = confirmedEventIndexesLoaded(serverChat.id);
        const confirmedThreadLoaded = this._liveState.confirmedThreadEventIndexesLoaded;
        const selectedThreadRootMessageIndex =
            this._liveState.selectedMessageContext?.threadRootMessageIndex;
        const selectedChatId = this._liveState.selectedChatId;

        // Partition the updated events into those that belong to the currently selected thread and those that don't
        const [currentChatEvents, currentThreadEvents] = updatedEvents.reduce(
            ([chat, thread], e) => {
                if (e.threadRootMessageIndex !== undefined) {
                    if (
                        e.threadRootMessageIndex === selectedThreadRootMessageIndex &&
                        chatIdentifiersEqual(serverChat.id, selectedChatId) &&
                        indexIsInRanges(e.eventIndex, confirmedThreadLoaded)
                    ) {
                        thread.push(e.eventIndex);
                    }
                } else {
                    if (indexIsInRanges(e.eventIndex, confirmedLoaded)) {
                        chat.push(e.eventIndex);
                    }
                }
                return [chat, thread];
            },
            [[], []] as [number[], number[]],
        );

        const chatEventsPromise =
            currentChatEvents.length === 0
                ? Promise.resolve()
                : (serverChat.kind === "direct_chat"
                      ? this.sendRequest({
                            kind: "chatEventsByEventIndex",
                            chatId: serverChat.them,
                            eventIndexes: currentChatEvents,
                            threadRootMessageIndex: undefined,
                            latestKnownUpdate: serverChat.lastUpdated,
                        }).catch(() => "events_failed" as EventsResponse<ChatEvent>)
                      : this.sendRequest({
                            kind: "chatEventsByEventIndex",
                            chatId: serverChat.id,
                            eventIndexes: currentChatEvents,
                            threadRootMessageIndex: undefined,
                            latestKnownUpdate: serverChat.lastUpdated,
                        }).catch(() => "events_failed" as EventsResponse<ChatEvent>)
                  ).then((resp) => {
                      if (resp !== "events_failed") {
                          resp.events.forEach((e) => {
                              if (
                                  e.event.kind === "message" &&
                                  e.event.content.kind === "video_call_content"
                              ) {
                                  this.dispatchEvent(
                                      new VideoCallMessageUpdated(serverChat.id, e.event.messageId),
                                  );
                              }
                          });
                      }
                      return this.handleEventsResponse(serverChat, resp);
                  });

        const threadEventPromise =
            currentThreadEvents.length === 0
                ? Promise.resolve()
                : this.sendRequest({
                      kind: "chatEventsByEventIndex",
                      chatId: serverChat.id,
                      eventIndexes: currentThreadEvents,
                      threadRootMessageIndex: selectedThreadRootMessageIndex,
                      latestKnownUpdate: serverChat.lastUpdated,
                  })
                      .catch(() => "events_failed" as EventsResponse<ChatEvent>)
                      .then((resp) =>
                          this.handleThreadEventsResponse(
                              serverChat.id,
                              // eslint-disable-next-line @typescript-eslint/no-non-null-assertion
                              selectedThreadRootMessageIndex!,
                              resp,
                          ),
                      );

        await Promise.all([chatEventsPromise, threadEventPromise]);
        return;
    }

    private newThreadMessageCriteria(thread: ThreadSummary): [number, boolean] {
        const loadedUpTo = this.confirmedThreadUpToEventIndex();

        if (loadedUpTo === undefined) {
            return [thread.latestEventIndex, false];
        }

        return [loadedUpTo + 1, true];
    }

    private newMessageCriteria(serverChat: ChatSummary): [number, boolean] | undefined {
        if (serverChat.latestEventIndex < 0) {
            return undefined;
        }

        const loadedUpTo = this.confirmedUpToEventIndex(serverChat.id);

        if (loadedUpTo === undefined) {
            return [serverChat.latestEventIndex, false];
        }

        return loadedUpTo < serverChat.latestEventIndex ? [loadedUpTo + 1, true] : undefined;
    }
    private confirmedUpToEventIndex(chatId: ChatIdentifier): number | undefined {
        const ranges = confirmedEventIndexesLoaded(chatId).subranges();
        if (ranges.length > 0) {
            return ranges[0].high;
        }
        return undefined;
    }
    private confirmedThreadUpToEventIndex(): number | undefined {
        const ranges = get(confirmedThreadEventIndexesLoadedStore).subranges();
        if (ranges.length > 0) {
            return ranges[0].high;
        }
        return undefined;
    }

    messageIsReadByThem(chatId: ChatIdentifier, messageIndex: number): boolean {
        const chat = this._liveState.chatSummaries.get(chatId);
        return chat !== undefined && messageIsReadByThem(chat, messageIndex);
    }

    private addPinnedMessage(chatId: ChatIdentifier, messageIndex: number): void {
        chatStateStore.updateProp(chatId, "pinnedMessages", (s) => {
            return new Set([...s, messageIndex]);
        });
    }

    private removePinnedMessage(chatId: ChatIdentifier, messageIndex: number): void {
        chatStateStore.updateProp(chatId, "pinnedMessages", (s) => {
            return new Set([...s].filter((idx) => idx !== messageIndex));
        });
    }

    unpinMessage(chatId: MultiUserChatIdentifier, messageIndex: number): Promise<boolean> {
        this.removePinnedMessage(chatId, messageIndex);
        return this.sendRequest({ kind: "unpinMessage", chatId, messageIndex })
            .then((resp) => {
                if (resp !== "success") {
                    this.addPinnedMessage(chatId, messageIndex);
                    return false;
                }
                return true;
            })
            .catch(() => {
                this.addPinnedMessage(chatId, messageIndex);
                return false;
            });
    }

    pinMessage(chatId: MultiUserChatIdentifier, messageIndex: number): Promise<boolean> {
        this.addPinnedMessage(chatId, messageIndex);
        return this.sendRequest({
            kind: "pinMessage",
            chatId,
            messageIndex,
        })
            .then((resp) => {
                if (resp.kind !== "success" && resp.kind !== "no_change") {
                    this.removePinnedMessage(chatId, messageIndex);
                    return false;
                }
                if (resp.kind === "success") {
                    this.markPinnedMessagesRead(chatId, resp.timestamp);
                }
                return true;
            })
            .catch(() => {
                this.removePinnedMessage(chatId, messageIndex);
                return false;
            });
    }

    private removeMessage(
        chatId: ChatIdentifier,
        messageId: bigint,
        userId: string,
        threadRootMessageIndex: number | undefined,
    ): void {
        if (userId === this._liveState.user.userId) {
            const userIds = chatStateStore.getProp(chatId, "userIds");
            rtcConnectionsManager.sendMessage([...userIds], {
                kind: "remote_user_removed_message",
                id: chatId,
                messageId: messageId,
                userId: userId,
                threadRootMessageIndex,
            });
        }
        const context = { chatId, threadRootMessageIndex };
        unconfirmed.delete(context, messageId);
        messagesRead.removeUnconfirmedMessage(context, messageId);
    }
    toggleProposalFilterMessageExpansion = toggleProposalFilterMessageExpansion;
    groupWhile = groupWhile;
    sameUser = sameUser;

    forwardMessage(messageContext: MessageContext, msg: Message): void {
        this.sendMessageWithContent(
            messageContext,
            { ...msg.content },
            msg.blockLevelMarkdown,
            [],
            true,
        );
    }

    private onSendMessageSuccess(
        chatId: ChatIdentifier,
        resp: SendMessageSuccess | TransferSuccess,
        msg: Message,
        threadRootMessageIndex: number | undefined,
    ) {
        const event = mergeSendMessageResponse(msg, resp);
        this.addServerEventsToStores(chatId, [event], threadRootMessageIndex, []);
        if (threadRootMessageIndex === undefined) {
            updateSummaryWithConfirmedMessage(chatId, event);
        }
    }

    private addServerEventsToStores(
        chatId: ChatIdentifier,
        newEvents: EventWrapper<ChatEvent>[],
        threadRootMessageIndex: number | undefined,
        expiredEventRanges: ExpiredEventsRange[],
    ): void {
        if (newEvents.length === 0 && expiredEventRanges.length === 0) {
            return;
        }

        if (
            threadRootMessageIndex === undefined &&
            !isContiguous(chatId, newEvents, expiredEventRanges)
        ) {
            return;
        }

        if (threadRootMessageIndex !== undefined && !isContiguousInThread(newEvents)) {
            return;
        }

        const context = { chatId, threadRootMessageIndex };
        const myUserId = this._liveState.user.userId;
        const now = BigInt(Date.now());
        const recentlyActiveCutOff = now - BigInt(12 * ONE_HOUR);

        // To ensure we keep the chat summary up to date, if these events are in the main event list, check if there is
        // now a new latest message and if so, mark it as a local chat summary update.
        let latestMessageIndex =
            threadRootMessageIndex === undefined
                ? this._liveState.serverChatSummaries.get(chatId)?.latestMessageIndex ?? -1
                : undefined;
        let newLatestMessage: EventWrapper<Message> | undefined = undefined;

        for (const event of newEvents) {
            if (event.event.kind === "message") {
                const { messageIndex, messageId } = event.event;
                if (failedMessagesStore.delete(context, messageId)) {
                    this.sendRequest({
                        kind: "deleteFailedMessage",
                        chatId,
                        messageId,
                        threadRootMessageIndex,
                    });
                }
                if (unconfirmed.delete(context, messageId)) {
                    messagesRead.confirmMessage(context, messageIndex, messageId);
                }
                // If the message was sent by the current user, mark it as read
                if (
                    event.event.sender === myUserId &&
                    !messagesRead.isRead(context, messageIndex, messageId)
                ) {
                    messagesRead.markMessageRead(context, messageIndex, messageId);
                }
                if (latestMessageIndex !== undefined && messageIndex > latestMessageIndex) {
                    newLatestMessage = event as EventWrapper<Message>;
                    latestMessageIndex = messageIndex;
                }
            }
            if (event.timestamp > recentlyActiveCutOff) {
                const userId = activeUserIdFromEvent(event.event);
                if (userId !== undefined && userId !== myUserId) {
                    this._recentlyActiveUsersTracker.track(userId, event.timestamp);
                }
            }
        }

        if (threadRootMessageIndex === undefined) {
            chatStateStore.updateProp(chatId, "serverEvents", (events) =>
                mergeServerEvents(events, newEvents, context),
            );
            if (newLatestMessage !== undefined) {
                localChatSummaryUpdates.markUpdated(chatId, { latestMessage: newLatestMessage });
            }
            const selectedThreadRootMessageIndex = this._liveState.selectedThreadRootMessageIndex;
            if (selectedThreadRootMessageIndex !== undefined) {
                const threadRootEvent = newEvents.find(
                    (e) =>
                        e.event.kind === "message" &&
                        e.event.messageIndex === selectedThreadRootMessageIndex,
                );
                if (threadRootEvent !== undefined) {
                    this.dispatchEvent(
                        new ChatUpdated({
                            chatId,
                            threadRootMessageIndex: selectedThreadRootMessageIndex,
                        }),
                    );
                }
            }
        } else if (messageContextsEqual(context, this._liveState.selectedMessageContext)) {
            threadServerEventsStore.update((events) =>
                mergeServerEvents(events, newEvents, context),
            );
        }

        if (expiredEventRanges.length > 0) {
            chatStateStore.updateProp(chatId, "expiredEventRanges", (ranges) => {
                const merged = new DRange();
                merged.add(ranges);
                expiredEventRanges.forEach((r) => merged.add(r.start, r.end));
                return merged;
            });
        }
    }

    private async sendMessageWebRtc(
        clientChat: ChatSummary,
        messageEvent: EventWrapper<Message>,
        threadRootMessageIndex: number | undefined,
    ): Promise<void> {
        rtcConnectionsManager.sendMessage([...chatStateStore.getProp(clientChat.id, "userIds")], {
            kind: "remote_user_sent_message",
            id: clientChat.id,
            messageEvent: serialiseMessageForRtc(messageEvent),
            userId: this._liveState.user.userId,
            threadRootMessageIndex,
        });
    }

    deleteFailedMessage(
        chatId: ChatIdentifier,
        event: EventWrapper<Message>,
        threadRootMessageIndex?: number,
    ): Promise<void> {
        failedMessagesStore.delete({ chatId, threadRootMessageIndex }, event.event.messageId);
        return this.sendRequest({
            kind: "deleteFailedMessage",
            chatId,
            messageId: event.event.messageId,
            threadRootMessageIndex,
        });
    }

    async retrySendMessage(
        messageContext: MessageContext,
        event: EventWrapper<Message>,
    ): Promise<void> {
        const { chatId, threadRootMessageIndex } = messageContext;
        const chat = this._liveState.chatSummaries.get(chatId);
        if (chat === undefined) {
            return;
        }

        const currentEvents = this.eventsForMessageContext(messageContext);
        const [nextEventIndex, nextMessageIndex] =
            threadRootMessageIndex !== undefined
                ? nextEventAndMessageIndexesForThread(currentEvents)
                : nextEventAndMessageIndexes();

        // remove the *original* event from the failed store
        await this.deleteFailedMessage(chatId, event, threadRootMessageIndex);

        // regenerate the indexes for the retry message
        const retryEvent = {
            ...event,
            index: nextEventIndex,
            timestamp: BigInt(Date.now()),
            event: {
                ...event.event,
                messageIndex: nextMessageIndex,
            },
        };

        // add the *new* event to unconfirmed
        unconfirmed.add(messageContext, retryEvent);

        // TODO - what about mentions?
        this.sendMessageCommon(chat, messageContext, retryEvent, [], true);
    }

    private async sendMessageCommon(
        chat: ChatSummary,
        messageContext: MessageContext,
        eventWrapper: EventWrapper<Message>,
        mentioned: User[] = [],
        retrying: boolean,
    ): Promise<SendMessageResponse> {
        const { chatId, threadRootMessageIndex } = messageContext;

        let acceptedRules: AcceptedRules | undefined = undefined;
        if (this.rulesNeedAccepting()) {
            acceptedRules = await this.promptForRuleAcceptance();
            if (acceptedRules === undefined) {
                return CommonResponses.failure();
            }
        }

        let pin: string | undefined = undefined;

        if (this._liveState.pinNumberRequired && isTransfer(eventWrapper.event.content)) {
            pin = await this.promptForCurrentPin("pinNumber.enterPinInfo");
        }

        if (this.throttleSendMessage()) {
            return Promise.resolve({ kind: "message_throttled" });
        }

        if (!retrying) {
            this.postSendMessage(chat, eventWrapper, threadRootMessageIndex);
        }

        const canRetry = canRetryMessage(eventWrapper.event.content);

        const messageFilterFailed = doesMessageFailFilter(
            eventWrapper.event,
            get(messageFiltersStore),
        );

        return this.sendRequest({
            kind: "sendMessage",
            chatType: chat.kind,
            messageContext,
            user: this._liveState.user,
            mentioned,
            event: eventWrapper,
            acceptedRules,
            messageFilterFailed,
            pin,
        })
            .then(([resp, msg]) => {
                if (resp.kind === "success" || resp.kind === "transfer_success") {
                    this.onSendMessageSuccess(chatId, resp, msg, threadRootMessageIndex);
                    if (msg.kind === "message" && msg.content.kind === "crypto_content") {
                        this.refreshAccountBalance(msg.content.transfer.ledger);
                    }
                    if (threadRootMessageIndex !== undefined) {
                        trackEvent("sent_threaded_message");
                    } else {
                        if (chat.kind === "direct_chat") {
                            trackEvent("sent_direct_message");
                        } else {
                            if (chat.public) {
                                trackEvent("sent_public_group_message");
                            } else {
                                trackEvent("sent_private_group_message");
                            }
                        }
                    }
                    if (msg.repliesTo !== undefined) {
                        // double counting here which I think is OK since we are limited to string events
                        trackEvent("replied_to_message");
                    }

                    if (acceptedRules?.chat !== undefined) {
                        this.markChatRulesAcceptedLocally(true);
                    }
                    if (acceptedRules?.community !== undefined) {
                        this.markCommunityRulesAcceptedLocally(true);
                    }
                } else {
                    if (resp.kind == "rules_not_accepted") {
                        this.markChatRulesAcceptedLocally(false);
                    } else if (resp.kind == "community_rules_not_accepted") {
                        this.markCommunityRulesAcceptedLocally(false);
                    } else if (
                        resp.kind === "pin_incorrect" ||
                        resp.kind === "pin_required" ||
                        resp.kind === "too_main_failed_pin_attempts"
                    ) {
                        pinNumberFailureStore.set(resp as PinNumberFailures);
                    }

                    this.onSendMessageFailure(
                        chatId,
                        msg.messageId,
                        threadRootMessageIndex,
                        eventWrapper,
                        canRetry,
                        resp,
                    );
                }

                return resp;
            })
            .catch(() => {
                this.onSendMessageFailure(
                    chatId,
                    eventWrapper.event.messageId,
                    threadRootMessageIndex,
                    eventWrapper,
                    canRetry,
                    undefined,
                );

                return CommonResponses.failure();
            });
    }

    private rulesNeedAccepting(): boolean {
        const chatRules = this._liveState.currentChatRules;
        const chat = this._liveState.selectedChat;
        if (chat === undefined || chatRules === undefined) {
            return false;
        }

        const communityRules = this._liveState.currentCommunityRules;
        const community = this._liveState.selectedCommunity;

        console.debug(
            "RULES: rulesNeedAccepting",
            chatRules.enabled,
            chat.membership?.rulesAccepted,
            communityRules?.enabled,
            community?.membership?.rulesAccepted,
        );

        return (
            (chatRules.enabled && !(chat.membership?.rulesAccepted ?? false)) ||
            ((communityRules?.enabled ?? true) && !(community?.membership?.rulesAccepted ?? false))
        );
    }

    combineRulesText(
        chatRules: VersionedRules | undefined,
        communityRules: VersionedRules | undefined,
    ): string {
        const chatRulesEnabled = chatRules?.enabled ?? false;
        const communityRulesEnabled = communityRules?.enabled ?? false;
        const chatRulesText = chatRulesEnabled ? chatRules?.text : "";
        const communityRulesText = communityRulesEnabled ? communityRules?.text : "";
        const lineBreak = chatRulesEnabled && communityRulesEnabled ? "\n" : "";
        return chatRulesText + lineBreak + communityRulesText;
    }

    private markChatRulesAcceptedLocally(rulesAccepted: boolean) {
        const selectedChatId = this._liveState.selectedChatId;
        if (selectedChatId !== undefined) {
            localChatSummaryUpdates.markUpdated(selectedChatId, { rulesAccepted });
        }
    }

    private markCommunityRulesAcceptedLocally(rulesAccepted: boolean) {
        const selectedCommunityId = this._liveState.selectedCommunity?.id;
        if (selectedCommunityId !== undefined) {
            localCommunitySummaryUpdates.updateRulesAccepted(selectedCommunityId, rulesAccepted);
        }
    }

    private eventsForMessageContext({
        threadRootMessageIndex,
    }: MessageContext): EventWrapper<ChatEvent>[] {
        if (threadRootMessageIndex === undefined) return this._liveState.events;
        return this._liveState.threadEvents;
    }

    eventExpiry(chat: ChatSummary, timestamp: number): number | undefined {
        if (chat.kind === "group_chat" || chat.kind === "channel") {
            if (chat.eventsTTL !== undefined) {
                return timestamp + Number(chat.eventsTTL);
            }
        }
        return undefined;
    }

    async sendMessageWithContent(
        messageContext: MessageContext,
        content: MessageContent,
        blockLevelMarkdown: boolean,
        mentioned: User[] = [],
        forwarded: boolean = false,
    ): Promise<SendMessageResponse> {
        const { chatId, threadRootMessageIndex } = messageContext;
        const chat = this._liveState.chatSummaries.get(chatId);
        if (chat === undefined) {
            return Promise.resolve(CommonResponses.failure());
        }

        const draftMessage = this._liveState.draftMessages.get(messageContext);
        const currentEvents = this.eventsForMessageContext(messageContext);
        const [nextEventIndex, nextMessageIndex] =
            threadRootMessageIndex !== undefined
                ? nextEventAndMessageIndexesForThread(currentEvents)
                : nextEventAndMessageIndexes();

        const msg = this.createMessage(
            this._liveState.user.userId,
            nextMessageIndex,
            content,
            blockLevelMarkdown,
            draftMessage?.replyingTo,
            forwarded,
        );
        const timestamp = Date.now();
        const event = {
            event: msg,
            index: nextEventIndex,
            timestamp: BigInt(timestamp),
            expiresAt: threadRootMessageIndex ? undefined : this.eventExpiry(chat, timestamp),
        };

        return this.sendMessageCommon(chat, messageContext, event, mentioned, false);
    }

    private throttleSendMessage(): boolean {
        return shouldThrottle(this._liveState.isDiamond);
    }

    sendMessageWithAttachment(
        messageContext: MessageContext,
        textContent: string | undefined,
        blockLevelMarkdown: boolean,
        attachment: AttachmentContent | undefined,
        mentioned: User[] = [],
    ): void {
        this.sendMessageWithContent(
            messageContext,
            this.getMessageContent(textContent, attachment),
            blockLevelMarkdown,
            mentioned,
            false,
        );
    }

    private getMessageContent(
        text: string | undefined,
        attachment: AttachmentContent | undefined,
    ): MessageContent {
        return attachment
            ? { ...attachment, caption: text }
            : ({
                  kind: "text_content",
                  text: text ?? "",
              } as MessageContent);
    }

    private onSendMessageFailure(
        chatId: ChatIdentifier,
        messageId: bigint,
        threadRootMessageIndex: number | undefined,
        event: EventWrapper<Message>,
        canRetry: boolean,
        response?: SendMessageResponse,
    ) {
        this.removeMessage(chatId, messageId, this._liveState.user.userId, threadRootMessageIndex);

        if (canRetry) {
            failedMessagesStore.add({ chatId, threadRootMessageIndex }, event);
        }

        if (response !== undefined) {
            console.error("Error sending message", JSON.stringify(response));
        }

        if (!isTransfer(event.event.content)) {
            this.dispatchEvent(new SendMessageFailed(!canRetry));
        }
    }

    private postSendMessage(
        chat: ChatSummary,
        messageEvent: EventWrapper<Message>,
        threadRootMessageIndex: number | undefined,
    ) {
        const context = { chatId: chat.id, threadRootMessageIndex };
        this.dispatchEvent(new SendingMessage(context));

        // HACK - we need to defer this very slightly so that we can guarantee that we handle SendingMessage events
        // *before* the new message is added to the unconfirmed store. Is this nice? No it is not.
        window.setTimeout(() => {
            if (!isTransfer(messageEvent.event.content)) {
                unconfirmed.add(context, messageEvent);
            }

            failedMessagesStore.delete(context, messageEvent.event.messageId);

            // mark our own messages as read manually since we will not be observing them
            messagesRead.markMessageRead(
                context,
                messageEvent.event.messageIndex,
                messageEvent.event.messageId,
            );
            // Mark all existing messages as read
            if (messageEvent.event.messageIndex > 0) {
                messagesRead.markReadUpTo(context, messageEvent.event.messageIndex - 1);
            }

            draftMessagesStore.delete(context);

            if (!isTransfer(messageEvent.event.content)) {
                this.sendMessageWebRtc(chat, messageEvent, threadRootMessageIndex).then(() => {
                    this.dispatchEvent(new SentMessage(context, messageEvent));
                });
            }
        }, 0);
    }

    buildCryptoTransferText(
        formatter: MessageFormatter,
        myUserId: string,
        senderId: string,
        content: CryptocurrencyContent,
        me: boolean,
    ): string | undefined {
        return buildCryptoTransferText(
            formatter,
            myUserId,
            senderId,
            content,
            me,
            get(cryptoLookup),
        );
    }

    buildTransactionLink(
        formatter: MessageFormatter,
        transfer: CryptocurrencyTransfer,
    ): string | undefined {
        return buildTransactionLink(formatter, transfer, get(cryptoLookup));
    }

    buildTransactionUrl(transactionIndex: bigint, ledger: string): string | undefined {
        return buildTransactionUrlByIndex(transactionIndex, ledger, get(cryptoLookup));
    }

    getFirstUnreadMention(chat: ChatSummary): Mention | undefined {
        return messagesRead.getFirstUnreadMention(chat);
    }

    markAllRead(chat: ChatSummary) {
        messagesRead.markAllRead(chat);
    }

    getDisplayDate = getDisplayDate;
    isSocialVideoLink = isSocialVideoLink;
    containsSocialVideoLink = containsSocialVideoLink;
    calculateMediaDimensions = calculateMediaDimensions;
    dataToBlobUrl = dataToBlobUrl;
    askForNotificationPermission = askForNotificationPermission;
    setSoftDisabled = setSoftDisabled;
    gaTrack = gaTrack;

    editMessageWithAttachment(
        messageContext: MessageContext,
        textContent: string | undefined,
        blockLevelMarkdown: boolean,
        attachment: AttachmentContent | undefined,
        editingEvent: EventWrapper<Message>,
    ): Promise<boolean> {
        const chat = this._liveState.chatSummaries.get(messageContext.chatId);

        if (chat === undefined) {
            return Promise.resolve(false);
        }

        if (textContent || attachment) {
            if (textContent && editingEvent.event.content.kind === "text_content") {
                const disabledLinks = extractDisabledLinks(editingEvent.event.content.text);
                textContent = disableLinksInText(textContent, disabledLinks);
            }

            const msg = {
                ...editingEvent.event,
                edited: true,
                content: this.getMessageContent(textContent ?? undefined, attachment),
            };
            localMessageUpdates.markContentEdited(msg.messageId, msg.content);
            draftMessagesStore.delete(messageContext);

            const updatedBlockLevelMarkdown =
                msg.blockLevelMarkdown === blockLevelMarkdown ? undefined : blockLevelMarkdown;
            if (updatedBlockLevelMarkdown !== undefined) {
                localMessageUpdates.setBlockLevelMarkdown(msg.messageId, updatedBlockLevelMarkdown);
            }

            return this.sendRequest({
                kind: "editMessage",
                chatId: chat.id,
                msg,
                threadRootMessageIndex: messageContext.threadRootMessageIndex,
                blockLevelMarkdown: updatedBlockLevelMarkdown,
            })
                .then((resp) => {
                    if (resp !== "success") {
                        localMessageUpdates.revertEditedContent(msg.messageId);
                        return false;
                    }
                    return true;
                })
                .catch(() => {
                    localMessageUpdates.revertEditedContent(msg.messageId);
                    return false;
                });
        }
        return Promise.resolve(false);
    }

    hideLinkPreview(
        messageContext: MessageContext,
        event: EventWrapper<Message>,
        link: string,
    ): Promise<boolean> {
        if (event.event.content.kind !== "text_content") {
            return Promise.resolve(false);
        }

        const text = disableLinksInText(event.event.content.text, [link]);

        const msg = {
            ...event.event,
            content: this.getMessageContent(text, undefined),
        };
        localMessageUpdates.markLinkRemoved(msg.messageId, msg.content);

        return this.sendRequest({
            kind: "editMessage",
            chatId: messageContext.chatId,
            msg,
            threadRootMessageIndex: messageContext.threadRootMessageIndex,
        })
            .then((resp) => {
                if (resp !== "success") {
                    localMessageUpdates.revertLinkRemoved(msg.messageId);
                    return false;
                }
                return true;
            })
            .catch(() => {
                localMessageUpdates.revertEditedContent(msg.messageId);
                return false;
            });
    }

    notificationReceived(notification: Notification): void {
        let chatId: ChatIdentifier;
        let threadRootMessageIndex: number | undefined = undefined;
        let eventIndex: number;
        switch (notification.kind) {
            case "direct_notification":
            case "direct_reaction":
            case "direct_message_tipped":
            case "group_notification":
            case "group_reaction":
            case "group_message_tipped":
            case "channel_notification":
            case "channel_reaction":
            case "channel_message_tipped": {
                chatId = notification.chatId;
                eventIndex = notification.messageEventIndex;
                if ("threadRootMessageIndex" in notification) {
                    threadRootMessageIndex = notification.threadRootMessageIndex;
                }
                break;
            }

            case "added_to_channel_notification":
                return;
        }

        const serverChat = this._liveState.serverChatSummaries.get(chatId);
        if (serverChat === undefined) {
            return;
        }

        if (!isMessageNotification(notification)) {
            // TODO first clear the existing cache entry
            return;
        }

        const minVisibleEventIndex =
            serverChat.kind === "direct_chat" ? 0 : serverChat.minVisibleEventIndex;
        const latestEventIndex = Math.max(eventIndex, serverChat.latestEventIndex);

        // Load the event
        this.sendRequest({
            kind: "chatEvents",
            chatType: serverChat.kind,
            chatId,
            eventIndexRange: [minVisibleEventIndex, latestEventIndex],
            startIndex: eventIndex,
            ascending: false,
            threadRootMessageIndex,
            latestKnownUpdate: serverChat.lastUpdated,
        })
            .then((resp) => {
                if (resp === "events_failed") return resp;
                if (!this.isChatPrivate(serverChat)) return resp;

                const ev = resp.events.find((e) => e.index === eventIndex);
                if (ev !== undefined) {
                    if (
                        ev.event.kind === "message" &&
                        ev.event.content.kind === "video_call_content"
                    ) {
                        this.dispatchEvent(
                            RemoteVideoCallStartedEvent.create(
                                chatId,
                                this._liveState.user.userId,
                                ev.event as Message<VideoCallContent>,
                            ),
                        );
                    }
                }
                return resp;
            })
            .catch(() => {
                console.warn("Failed to load event from notification");
            });
    }

    private handleConfirmedMessageSentByOther(
        serverChat: ChatSummary,
        messageEvent: EventWrapper<Message>,
        threadRootMessageIndex: number | undefined,
    ) {
        const confirmedLoaded = confirmedEventIndexesLoaded(serverChat.id);

        if (indexIsInRanges(messageEvent.index, confirmedLoaded)) {
            // We already have this confirmed message
            return;
        }

        const isAdjacentToAlreadyLoadedEvents =
            indexIsInRanges(messageEvent.index - 1, confirmedLoaded) ||
            indexIsInRanges(messageEvent.index + 1, confirmedLoaded);

        if (!isAdjacentToAlreadyLoadedEvents) {
            return;
        }

        this.sendRequest({
            kind: "rehydrateMessage",
            chatId: serverChat.id,
            message: messageEvent,
            threadRootMessageIndex,
            latestKnownUpdate: serverChat.lastUpdated,
        }).then((m) => {
            this.handleEventsResponse(serverChat, {
                events: [m],
                expiredEventRanges: [],
                expiredMessageRanges: [],
                latestEventIndex: undefined,
            });
        });
    }

    setFocusMessageIndex(chatId: ChatIdentifier, messageIndex: number | undefined): void {
        chatStateStore.setProp(chatId, "focusMessageIndex", messageIndex);
    }

    setFocusThreadMessageIndex(chatId: ChatIdentifier, messageIndex: number | undefined): void {
        chatStateStore.setProp(chatId, "focusThreadMessageIndex", messageIndex);
    }

    expandDeletedMessages(chatId: ChatIdentifier, messageIndexes: Set<number>): void {
        chatStateStore.updateProp(chatId, "expandedDeletedMessages", (data) => {
            return new Set([...messageIndexes, ...data]);
        });
    }

    remoteUserToggledReaction(
        events: EventWrapper<ChatEvent>[],
        message: RemoteUserToggledReaction,
    ): void {
        const matchingMessage = this.findMessageById(message.messageId, events);
        const kind = message.added ? "add" : "remove";

        if (matchingMessage !== undefined) {
            this.dispatchEvent(new ReactionSelected(message.messageId, kind));

            localMessageUpdates.markReaction(message.messageId, {
                reaction: message.reaction,
                kind: message.added ? "add" : "remove",
                userId: message.userId,
            });
        }
    }

    private handleWebRtcMessage(msg: WebRtcMessage): void {
        if (msg.kind === "remote_video_call_started") {
            const ev = createRemoteVideoStartedEvent(msg);
            if (ev) {
                this.dispatchEvent(ev);
            }
            return;
        }
        const fromChatId = filterWebRtcMessage(msg);
        if (fromChatId === undefined) return;

        // this means we have a selected chat but it doesn't mean it's the same as this message
        const parsedMsg = parseWebRtcMessage(fromChatId, msg);
        const { selectedChat, threadEvents, events } = this._liveState;

        if (
            selectedChat !== undefined &&
            chatIdentifiersEqual(fromChatId, selectedChat.id) &&
            parsedMsg.threadRootMessageIndex === this._liveState.selectedThreadRootMessageIndex
        ) {
            this.handleWebRtcMessageInternal(
                fromChatId,
                parsedMsg,
                parsedMsg.threadRootMessageIndex === undefined ? events : threadEvents,
                parsedMsg.threadRootMessageIndex,
            );
        } else {
            if (
                parsedMsg.kind === "remote_user_sent_message" &&
                parsedMsg.threadRootMessageIndex === undefined
            ) {
                unconfirmed.add({ chatId: fromChatId }, parsedMsg.messageEvent);
            }
        }
    }

    private handleWebRtcMessageInternal(
        fromChatId: ChatIdentifier,
        msg: WebRtcMessage,
        events: EventWrapper<ChatEvent>[],
        threadRootMessageIndex: number | undefined,
    ): void {
        switch (msg.kind) {
            case "remote_user_typing":
                typing.startTyping(
                    { chatId: fromChatId, threadRootMessageIndex: msg.threadRootMessageIndex },
                    msg.userId,
                );
                break;
            case "remote_user_stopped_typing":
                typing.stopTyping(msg.userId);
                break;
            case "remote_user_toggled_reaction":
                this.remoteUserToggledReaction(events, msg);
                break;
            case "remote_user_deleted_message":
                localMessageUpdates.markDeleted(msg.messageId, msg.userId);
                break;
            case "remote_user_removed_message":
                this.removeMessage(fromChatId, msg.messageId, msg.userId, threadRootMessageIndex);
                break;
            case "remote_user_undeleted_message":
                localMessageUpdates.markUndeleted(msg.messageId);
                break;
            case "remote_user_sent_message":
                this.remoteUserSentMessage(fromChatId, msg, events, threadRootMessageIndex);
                break;
            case "remote_user_read_message":
                unconfirmedReadByThem.add(BigInt(msg.messageId));
                break;
        }
    }

    private remoteUserSentMessage(
        chatId: ChatIdentifier,
        message: RemoteUserSentMessage,
        events: EventWrapper<ChatEvent>[],
        threadRootMessageIndex: number | undefined,
    ) {
        const existing = this.findMessageById(message.messageEvent.event.messageId, events);
        if (existing !== undefined) {
            return;
        }

        const [eventIndex, messageIndex] =
            threadRootMessageIndex !== undefined
                ? nextEventAndMessageIndexesForThread(events)
                : nextEventAndMessageIndexes();

        const context = { chatId, threadRootMessageIndex };

        this.dispatchEvent(new SendingMessage(context));

        window.setTimeout(() => {
            unconfirmed.add(context, {
                ...message.messageEvent,
                index: eventIndex,
                event: {
                    ...message.messageEvent.event,
                    messageIndex,
                },
            });

            this.dispatchEvent(new SentMessage(context, message.messageEvent));
        }, 0);
    }

    checkUsername(username: string): Promise<CheckUsernameResponse> {
        return this.sendRequest({ kind: "checkUsername", username });
    }

    searchUsers(searchTerm: string, maxResults = 20): Promise<UserSummary[]> {
        return this.sendRequest({ kind: "searchUsers", searchTerm, maxResults })
            .then((resp) => {
                userStore.addMany(resp);
                return resp;
            })
            .catch(() => []);
    }

    lookupChatSummary(chatId: ChatIdentifier): ChatSummary | undefined {
        return this._liveState.allChats.get(chatId);
    }

    searchUsersForInvite(
        searchTerm: string,
        maxResults: number,
        level: Level,
        newGroup: boolean,
        canInviteUsers: boolean,
    ): Promise<[UserSummary[], UserSummary[]]> {
        if (level === "channel") {
            // Put the existing channel members into a map for quick lookup
            const channelMembers = newGroup
                ? undefined
                : new Map(this._liveState.currentChatMembers.map((m) => [m.userId, m]));

            // First try searching the community members and return immediately if there are already enough matches
            // or if the caller does not have permission to invite users to the community
            const communityMatches = this.searchCommunityUsersForChannelInvite(
                searchTerm,
                maxResults,
                channelMembers,
            );
            if (!canInviteUsers || communityMatches.length >= maxResults) {
                return Promise.resolve([communityMatches, []]);
            }

            // Search the global user list and overfetch if there are existing members we might need to remove
            const maxToSearch = newGroup ? maxResults : maxResults * 2;
            return this.searchUsers(searchTerm, maxToSearch).then((globalMatches) => {
                if (!newGroup) {
                    // Remove any existing members from the global matches until there are at most `maxResults`
                    // TODO: Ideally we would return the total number of matches from the server and use that
                    const maxToKeep = globalMatches.length < maxToSearch ? 0 : maxResults;
                    keepMax(globalMatches, (u) => !channelMembers?.has(u.userId), maxToKeep);
                }

                const matches = [];

                // Add the global matches to the results, but only if they are not already in the community matches
                for (const match of globalMatches) {
                    if (matches.length >= maxResults) {
                        break;
                    }
                    if (!communityMatches.some((m) => m.userId === match.userId)) {
                        matches.push(match);
                    }
                }

                return [communityMatches, matches];
            });
        } else {
            // Search the global user list and overfetch if there are existing members we might need to remove
            const maxToSearch = newGroup ? maxResults : maxResults * 2;
            return this.searchUsers(searchTerm, maxToSearch).then((matches) => {
                if (!newGroup) {
                    // Put the existing users in a map for easy lookup - for communities the existing members
                    // are already in a map
                    const existing =
                        level === "community"
                            ? this._liveState.currentCommunityMembers
                            : new Map(this._liveState.currentChatMembers.map((m) => [m.userId, m]));

                    // Remove any existing members from the global matches until there are at most `maxResults`
                    // TODO: Ideally we would return the total number of matches from the server and use that
                    const maxToKeep = matches.length < maxToSearch ? 0 : maxResults;
                    keepMax(matches, (u) => !existing.has(u.userId), maxToKeep);
                }
                return [[], matches];
            });
        }
    }

    private searchCommunityUsersForChannelInvite(
        term: string,
        maxResults: number,
        channelMembers: Map<string, Member> | undefined,
    ): UserSummary[] {
        const termLower = term.toLowerCase();
        const matches: UserSummary[] = [];
        for (const [userId, member] of this._liveState.currentCommunityMembers) {
            let user = this._liveState.userStore[userId];
            if (user?.username !== undefined) {
                const displayName = member.displayName ?? user.displayName;
                if (
                    user.username.toLowerCase().includes(termLower) ||
                    (displayName !== undefined && displayName.toLowerCase().includes(termLower))
                ) {
                    if (channelMembers === undefined || !channelMembers.has(userId)) {
                        if (member.displayName !== undefined) {
                            user = { ...user, displayName: member.displayName };
                        }
                        matches.push(user);
                        if (matches.length >= maxResults) {
                            break;
                        }
                    }
                }
            }
        }
        return matches;
    }

    clearReferralCode(): void {
        localStorage.removeItem("openchat_referredby");
        this._referralCode = undefined;
    }

    captureReferralCode(): boolean {
        const qs = new URLSearchParams(window.location.search);
        const code = qs.get("ref") ?? undefined;
        let captured = false;
        if (code) {
            gaTrack("captured_referral_code", "registration");
            localStorage.setItem("openchat_referredby", code);
            captured = true;
        }
        this._referralCode = localStorage.getItem("openchat_referredby") ?? undefined;
        return captured;
    }

    registerUser(username: string): Promise<RegisterUserResponse> {
        return this.sendRequest({
            kind: "registerUser",
            username,
            referralCode: this._referralCode,
        })
            .then((res) => {
                console.log("register user response: ", res);
                if (res.kind === "success") {
                    gaTrack("registered_user", "registration");
                    if (this._referralCode !== undefined) {
                        gaTrack("registered_user_with_referral_code", "registration");
                    }
                    this.clearReferralCode();
                }
                return res;
            })
            .catch(() => ({ kind: "internal_error" }));
    }

    getCurrentUser(): Promise<CurrentUserResponse> {
        return new Promise((resolve, reject) => {
            let resolved = false;
            this.sendStreamRequest({ kind: "getCurrentUser" })
                .subscribe((user) => {
                    if (user.kind === "created_user") {
                        userCreatedStore.set(true);
                        this.user.set(user);
                        this.setDiamondStatus(user.diamondStatus);
                    }
                    if (!resolved) {
                        // we want to resolve the promise with the first response from the stream so that
                        // we are not waiting unnecessarily
                        resolve(user);
                        resolved = true;
                    }
                })
                .catch(reject);
        });
    }

    getDisplayNameById(userId: string, communityMembers?: Map<string, Member>): string {
        const user = this._liveState.userStore[userId];
        return this.getDisplayName(user, communityMembers);
    }

    getDisplayName(
        user: { userId: string; username: string; displayName?: string } | undefined,
        communityMembers?: Map<string, Member>,
    ): string {
        if (user !== undefined) {
            const member = communityMembers?.get(user.userId);
            const displayName = member?.displayName ?? user.displayName ?? user.username;
            if (displayName?.length > 0) {
                return displayName;
            }
        }

        return this.config.i18nFormatter("unknownUser");
    }

    subscriptionExists(p256dh_key: string): Promise<boolean> {
        return this.sendRequest({ kind: "subscriptionExists", p256dh_key }).catch(() => false);
    }

    pushSubscription(subscription: PushSubscriptionJSON): Promise<void> {
        return this.sendRequest({ kind: "pushSubscription", subscription });
    }

    removeSubscription(subscription: PushSubscriptionJSON): Promise<void> {
        return this.sendRequest({ kind: "removeSubscription", subscription });
    }

    private inviteUsersLocally(chatId: ChatIdentifier, userIds: string[]): void {
        chatStateStore.updateProp(chatId, "invitedUsers", (b) => new Set([...b, ...userIds]));
    }

    private uninviteUsersLocally(chatId: ChatIdentifier, userIds: string[]): void {
        chatStateStore.updateProp(chatId, "invitedUsers", (b) => {
            return new Set([...b].filter((u) => !userIds.includes(u)));
        });
    }

    inviteUsers(chatId: MultiUserChatIdentifier, userIds: string[]): Promise<InviteUsersResponse> {
        this.inviteUsersLocally(chatId, userIds);
        const localUserIndex = this.localUserIndexForChat(chatId);
        return this.sendRequest({
            kind: "inviteUsers",
            chatId,
            localUserIndex,
            userIds,
            callerUsername: this._liveState.user.username,
        })
            .then((resp) => {
                if (resp !== "success") {
                    this.uninviteUsersLocally(chatId, userIds);
                }
                return resp;
            })
            .catch(() => {
                this.uninviteUsersLocally(chatId, userIds);
                return "failure";
            });
    }

    private inviteUsersToCommunityLocally(id: CommunityIdentifier, userIds: string[]): void {
        communityStateStore.updateProp(id, "invitedUsers", (b) => new Set([...b, ...userIds]));
    }

    private uninviteUsersToCommunityLocally(id: CommunityIdentifier, userIds: string[]): void {
        communityStateStore.updateProp(id, "invitedUsers", (b) => {
            return new Set([...b].filter((u) => !userIds.includes(u)));
        });
    }

    inviteUsersToCommunity(
        id: CommunityIdentifier,
        userIds: string[],
    ): Promise<InviteUsersResponse> {
        this.inviteUsersToCommunityLocally(id, userIds);
        const localUserIndex = this.localUserIndexForCommunity(id.communityId);
        return this.sendRequest({
            kind: "inviteUsersToCommunity",
            id,
            localUserIndex,
            userIds,
            callerUsername: this._liveState.user.username,
        })
            .then((resp) => {
                if (resp !== "success") {
                    this.uninviteUsersToCommunityLocally(id, userIds);
                }
                return resp;
            })
            .catch(() => {
                this.uninviteUsersToCommunityLocally(id, userIds);
                return "failure";
            });
    }

    removeCommunityMember(id: CommunityIdentifier, userId: string): Promise<RemoveMemberResponse> {
        communityStateStore.updateProp(id, "members", (ms) => {
            ms.delete(userId);
            return new Map(ms);
        });
        return this.sendRequest({ kind: "removeCommunityMember", id, userId }).catch(
            () => "failure",
        );
    }

    removeMember(chatId: MultiUserChatIdentifier, userId: string): Promise<RemoveMemberResponse> {
        chatStateStore.updateProp(chatId, "members", (ps) => ps.filter((p) => p.userId !== userId));
        return this.sendRequest({ kind: "removeMember", chatId, userId }).catch(() => "failure");
    }

    changeCommunityRole(
        id: CommunityIdentifier,
        userId: string,
        newRole: MemberRole,
        oldRole: MemberRole,
    ): Promise<boolean> {
        if (newRole === oldRole) return Promise.resolve(true);

        // Update the local store
        communityStateStore.updateProp(id, "members", (ms) => {
            const m = ms.get(userId);
            if (m !== undefined) {
                ms.set(userId, { ...m, role: newRole });
                return new Map(ms);
            }
            return ms;
        });

        return this.sendRequest({ kind: "changeCommunityRole", id, userId, newRole })
            .then((resp) => {
                return resp === "success";
            })
            .catch(() => false)
            .then((success) => {
                if (!success) {
                    // Revert the local store
                    communityStateStore.updateProp(id, "members", (ms) => {
                        const m = ms.get(userId);
                        if (m !== undefined) {
                            ms.set(userId, { ...m, role: oldRole });
                            return new Map(ms);
                        }
                        return ms;
                    });
                }
                return success;
            });
    }

    changeRole(
        chatId: MultiUserChatIdentifier,
        userId: string,
        newRole: MemberRole,
        oldRole: MemberRole,
    ): Promise<boolean> {
        if (newRole === oldRole) return Promise.resolve(true);

        // Update the local store
        chatStateStore.updateProp(chatId, "members", (ps) =>
            ps.map((p) => (p.userId === userId ? { ...p, role: newRole } : p)),
        );
        return this.sendRequest({ kind: "changeRole", chatId, userId, newRole })
            .then((resp) => {
                return resp === "success";
            })
            .catch(() => false)
            .then((success) => {
                if (!success) {
                    // Revert the local store
                    chatStateStore.updateProp(chatId, "members", (ps) =>
                        ps.map((p) => (p.userId === userId ? { ...p, role: oldRole } : p)),
                    );
                }
                return success;
            });
    }

    registerProposalVote(
        chatId: MultiUserChatIdentifier,
        messageIndex: number,
        adopt: boolean,
    ): Promise<RegisterProposalVoteResponse> {
        return this.sendRequest({
            kind: "registerProposalVote",
            chatId,
            messageIndex,
            adopt,
        }).catch(() => "internal_error");
    }

    getProposalVoteDetails(
        governanceCanisterId: string,
        proposalId: bigint,
        isNns: boolean,
    ): Promise<ProposalVoteDetails> {
        return this.sendRequest({
            kind: "getProposalVoteDetails",
            governanceCanisterId,
            proposalId,
            isNns,
        }).then((resp) => {
            proposalTallies.setTally(governanceCanisterId, proposalId, resp.latestTally);
            return resp;
        });
    }

    getRecommendedGroups(): Promise<GroupChatSummary[]> {
        // TODO get the list of exclusions from the user canister

        const exclusions = new Set<string>(
            this._liveState.chatSummariesList
                .filter((c) => c.kind === "group_chat" && c.public)
                .map((g) => chatIdentifierToString(g.id)),
        );

        recommendedGroupExclusions.value().forEach((c) => exclusions.add(c));

        return this.sendRequest({
            kind: "getRecommendedGroups",
            exclusions: [...exclusions],
        }).catch(() => []);
    }

    searchGroups(searchTerm: string, maxResults = 10): Promise<GroupSearchResponse> {
        return this.sendRequest({ kind: "searchGroups", searchTerm, maxResults });
    }

    exploreCommunities(
        searchTerm: string | undefined,
        pageIndex: number,
        pageSize: number,
        flags: number,
        languages: string[],
    ): Promise<ExploreCommunitiesResponse> {
        return this.sendRequest({
            kind: "exploreCommunities",
            searchTerm,
            pageIndex,
            pageSize,
            flags,
            languages,
        });
    }

    exploreChannels(
        id: CommunityIdentifier,
        searchTerm: string | undefined,
        pageIndex: number,
        pageSize: number,
    ): Promise<ExploreChannelsResponse> {
        return this.sendRequest({
            kind: "exploreChannels",
            id,
            searchTerm,
            pageIndex,
            pageSize,
        }).catch(() => ({ kind: "failure" }));
    }

    dismissRecommendation(chatId: GroupChatIdentifier): Promise<void> {
        recommendedGroupExclusions.add(chatIdentifierToString(chatId));
        return this.sendRequest({ kind: "dismissRecommendation", chatId });
    }

    set groupInvite(value: GroupInvite) {
        this.config.groupInvite = value;
        this.sendRequest({
            kind: "groupInvite",
            value,
        });
    }

    setCommunityInvite(value: CommunityInvite): Promise<void> {
        return this.sendRequest({
            kind: "communityInvite",
            value,
        });
    }

    searchChat(
        chatId: ChatIdentifier,
        searchTerm: string,
        userIds: string[],
        maxResults = 10,
    ): Promise<SearchDirectChatResponse | SearchGroupChatResponse> {
        switch (chatId.kind) {
            case "channel":
            case "group_chat":
                return this.sendRequest({
                    kind: "searchGroupChat",
                    chatId,
                    searchTerm,
                    userIds,
                    maxResults,
                });
            case "direct_chat":
                return this.sendRequest({
                    kind: "searchDirectChat",
                    chatId,
                    searchTerm,
                    maxResults,
                });
        }
    }

    refreshAccountBalance(ledger: string): Promise<bigint> {
        const user = this._liveState.user;
        if (user === undefined) {
            return Promise.resolve(0n);
        }

        return this.sendRequest({
            kind: "refreshAccountBalance",
            ledger,
            principal: user.userId,
        })
            .then((val) => {
                cryptoBalance.set(ledger, val);
                return val;
            })
            .catch(() => 0n);
    }

    refreshTranslationsBalance(): Promise<bigint> {
        return this.sendRequest({
            kind: "refreshAccountBalance",
            ledger: LEDGER_CANISTER_CHAT,
            principal: this.config.translationsCanister,
        }).catch(() => 0n);
    }

    async getAccountTransactions(
        ledgerIndex: string,
        fromId?: bigint,
    ): Promise<AccountTransactionResult> {
        return this.sendRequest({
            kind: "getAccountTransactions",
            ledgerIndex: ledgerIndex,
            fromId,
            principal: this._liveState.user.userId,
        })
            .then(async (resp) => {
                if (resp.kind === "success") {
                    const userIds = userIdsFromTransactions(resp.transactions);
                    await this.getMissingUsers(userIds);
                }
                return resp;
            })
            .catch(() => ({ kind: "failure" }));
    }

    async threadPreviews(
        _chatId: ChatIdentifier | undefined,
        threadsByChat: ChatMap<ThreadSyncDetails[]>,
        serverChatSummaries: ChatMap<ChatSummary>,
    ): Promise<ThreadPreview[]> {
        const request: ChatMap<[ThreadSyncDetails[], bigint | undefined]> = threadsByChat
            .entries()
            .reduce((map, [chatId, threads]) => {
                if (chatId.kind === "group_chat" || chatId.kind === "channel") {
                    const latestKnownUpdate = serverChatSummaries.get(chatId)?.lastUpdated;
                    map.set(chatId, [threads, latestKnownUpdate]);
                }
                return map;
            }, new ChatMap<[ThreadSyncDetails[], bigint | undefined]>());

        return this.sendRequest({
            kind: "threadPreviews",
            threadsByChat: request.toMap(),
        })
            .then((threads) => {
                const events = threads.flatMap((t) => [t.rootMessage, ...t.latestReplies]);
                const userIds = this.userIdsFromEvents(events);
                this.getMissingUsers(userIds);
                return threads;
            })
            .catch(() => []);
    }

    getMissingUsers(userIds: string[] | Set<string>): Promise<UsersResponse> {
        const userIdsSet = Array.isArray(userIds) ? new Set<string>(userIds) : userIds;
        return this.getUsers(
            {
                userGroups: [
                    {
                        users: this.missingUserIds(this._liveState.userStore, userIdsSet),
                        updatedSince: BigInt(0),
                    },
                ],
            },
            true,
        );
    }

    getUsers(users: UsersArgs, allowStale = false): Promise<UsersResponse> {
        const userGroups = users.userGroups
            .map((g) => ({ ...g, users: g.users.filter((u) => u !== undefined) }))
            .filter((g) => g.users.length > 0);

        if (userGroups.length === 0) {
            return Promise.resolve({
                users: [],
            });
        }

        return this.sendRequest({ kind: "getUsers", users: { userGroups }, allowStale })
            .then((resp) => {
                userStore.addMany(resp.users);
                if (resp.serverTimestamp !== undefined) {
                    // If we went to the server, all users not returned are still up to date, so we mark them as such
                    const usersReturned = new Set<string>(resp.users.map((u) => u.userId));
                    const allOtherUsers = users.userGroups.flatMap((g) =>
                        g.users.filter((u) => !usersReturned.has(u)),
                    );
                    userStore.setUpdated(allOtherUsers, resp.serverTimestamp);
                }
                if (resp.currentUser) {
                    this.user.update((u) => {
                        return resp.currentUser ? updateCreatedUser(u, resp.currentUser) : u;
                    });
                }
                return resp;
            })
            .catch(() => ({ users: [] }));
    }

    getUser(userId: string, allowStale = false): Promise<UserSummary | undefined> {
        return this.sendRequest({ kind: "getUser", userId, allowStale })
            .then((resp) => {
                if (resp !== undefined) {
                    userStore.add(resp);
                }
                return resp;
            })
            .catch(() => undefined);
    }

    getUserStatus(userId: string, now: number): Promise<UserStatus> {
        return this.getLastOnlineDate(userId, now).then((lastOnline) =>
            userStatus(lastOnline, Date.now()),
        );
    }

    async getLastOnlineDate(userId: string, now: number): Promise<number | undefined> {
        const user = this._liveState.userStore[userId];
        if (user === undefined || user.kind === "bot") return undefined;

        if (userId === this._liveState.user.userId) return now;

        let lastOnline = lastOnlineDates.get(userId, now);
        if (lastOnline === undefined) {
            const response = await this.getLastOnlineDatesBatched([userId]);
            lastOnline = response[userId];
        }
        return lastOnline;
    }

    getPublicProfile(userId?: string): Promise<PublicProfile> {
        return this.sendRequest({ kind: "getPublicProfile", userId });
    }

    setUsername(userId: string, username: string): Promise<SetUsernameResponse> {
        return this.sendRequest({ kind: "setUsername", userId, username }).then((resp) => {
            if (resp === "success") {
                this.user.update((user) => ({
                    ...user,
                    username,
                }));
                this.overwriteUserInStore(userId, (user) => ({ ...user, username }));
            }
            return resp;
        });
    }

    setDisplayName(
        userId: string,
        displayName: string | undefined,
    ): Promise<SetDisplayNameResponse> {
        return this.sendRequest({ kind: "setDisplayName", userId, displayName }).then((resp) => {
            if (resp === "success") {
                this.user.update((user) => ({
                    ...user,
                    displayName,
                }));
                this.overwriteUserInStore(userId, (user) => ({ ...user, displayName }));
            }
            return resp;
        });
    }

    setBio(bio: string): Promise<SetBioResponse> {
        return this.sendRequest({ kind: "setBio", bio });
    }

    getBio(userId?: string): Promise<string> {
        return this.sendRequest({ kind: "getBio", userId });
    }

    async withdrawCryptocurrency(
        domain: PendingCryptocurrencyWithdrawal,
    ): Promise<WithdrawCryptocurrencyResponse> {
        let pin: string | undefined = undefined;

        if (this._liveState.pinNumberRequired) {
            pin = await this.promptForCurrentPin("pinNumber.enterPinInfo");
        }

        return this.sendRequest({ kind: "withdrawCryptocurrency", domain, pin }).then((resp) => {
            if (
                resp.kind === "pin_incorrect" ||
                resp.kind === "pin_required" ||
                resp.kind === "too_main_failed_pin_attempts"
            ) {
                pinNumberFailureStore.set(resp as PinNumberFailures);
            }

            return resp;
        });
    }

    getGroupMessagesByMessageIndex(
        chatId: MultiUserChatIdentifier,
        messageIndexes: Set<number>,
    ): Promise<EventsResponse<Message>> {
        const serverChat = this._liveState.serverChatSummaries.get(chatId);

        return this.sendRequest({
            kind: "getGroupMessagesByMessageIndex",
            chatId,
            messageIndexes,
            latestKnownUpdate: serverChat?.lastUpdated,
        }).catch(() => "events_failed");
    }

    getInviteCode(id: GroupChatIdentifier | CommunityIdentifier): Promise<InviteCodeResponse> {
        return this.sendRequest({ kind: "getInviteCode", id }).catch(() => ({ kind: "failure" }));
    }

    enableInviteCode(
        id: GroupChatIdentifier | CommunityIdentifier,
    ): Promise<EnableInviteCodeResponse> {
        return this.sendRequest({ kind: "enableInviteCode", id }).catch(() => ({
            kind: "failure",
        }));
    }

    disableInviteCode(
        id: GroupChatIdentifier | CommunityIdentifier,
    ): Promise<DisableInviteCodeResponse> {
        return this.sendRequest({ kind: "disableInviteCode", id }).catch(() => "failure");
    }

    resetInviteCode(
        id: GroupChatIdentifier | CommunityIdentifier,
    ): Promise<ResetInviteCodeResponse> {
        return this.sendRequest({ kind: "resetInviteCode", id }).catch(() => ({ kind: "failure" }));
    }

    updateGroup(
        chatId: MultiUserChatIdentifier,
        name?: string,
        desc?: string,
        rules?: UpdatedRules,
        permissions?: OptionalChatPermissions,
        avatar?: Uint8Array,
        eventsTimeToLive?: OptionUpdate<bigint>,
        gate?: AccessGate,
        isPublic?: boolean,
    ): Promise<UpdateGroupResponse> {
        return this.sendRequest({
            kind: "updateGroup",
            chatId,
            name,
            desc,
            rules,
            permissions,
            avatar,
            eventsTimeToLive,
            gate,
            isPublic,
        })
            .then((resp) => {
                if (resp.kind === "success") {
                    localChatSummaryUpdates.markUpdated(chatId, {
                        kind: "group_chat",
                        name,
                        description: desc,
                        permissions,
                        gate,
                        eventsTTL: eventsTimeToLive,
                    });

                    if (rules !== undefined && resp.rulesVersion !== undefined) {
                        chatStateStore.setProp(chatId, "rules", {
                            text: rules.text,
                            enabled: rules.enabled,
                            version: resp.rulesVersion,
                        });
                    }
                } else {
                    this._logger.error("Update group rules failed: ", resp.kind);
                }
                return resp;
            })
            .catch(() => ({ kind: "failure" }));
    }

    createGroupChat(candidate: CandidateGroupChat): Promise<CreateGroupResponse> {
        return this.sendRequest({ kind: "createGroupChat", candidate }).then((resp) => {
            if (resp.kind === "success") {
                const group = groupChatFromCandidate(resp.canisterId, candidate);
                localChatSummaryUpdates.markAdded(group);
            }
            return resp;
        });
    }

    markThreadSummaryUpdated(threadRootMessageId: bigint, summary: Partial<ThreadSummary>): void {
        localMessageUpdates.markThreadSummaryUpdated(threadRootMessageId, summary);
    }

    freezeGroup(chatId: GroupChatIdentifier, reason: string | undefined): Promise<boolean> {
        return this.sendRequest({ kind: "freezeGroup", chatId, reason })
            .then((resp) => {
                if (typeof resp !== "string") {
                    this.onChatFrozen(chatId, resp);
                    return true;
                }
                return false;
            })
            .catch(() => false);
    }

    unfreezeGroup(chatId: GroupChatIdentifier): Promise<boolean> {
        return this.sendRequest({ kind: "unfreezeGroup", chatId })
            .then((resp) => {
                if (typeof resp !== "string") {
                    this.onChatFrozen(chatId, resp);
                    return true;
                }
                return false;
            })
            .catch(() => false);
    }

    deleteFrozenGroup(chatId: GroupChatIdentifier): Promise<boolean> {
        return this.sendRequest({ kind: "deleteFrozenGroup", chatId })
            .then((resp) => resp === "success")
            .catch(() => false);
    }

    addHotGroupExclusion(chatId: GroupChatIdentifier): Promise<boolean> {
        return this.sendRequest({ kind: "addHotGroupExclusion", chatId })
            .then((resp) => resp === "success")
            .catch(() => false);
    }

    removeHotGroupExclusion(chatId: GroupChatIdentifier): Promise<boolean> {
        return this.sendRequest({ kind: "removeHotGroupExclusion", chatId })
            .then((resp) => resp === "success")
            .catch(() => false);
    }

    addMessageFilter(regex: string): Promise<boolean> {
        try {
            new RegExp(regex);
        } catch (e) {
            console.error("Unable to add message filter - invalid regex", regex);
            return Promise.resolve(false);
        }

        return this.sendRequest({ kind: "addMessageFilter", regex });
    }

    removeMessageFilter(id: bigint): Promise<boolean> {
        return this.sendRequest({ kind: "removeMessageFilter", id }).catch(() => false);
    }

    suspendUser(userId: string, reason: string): Promise<boolean> {
        return this.sendRequest({ kind: "suspendUser", userId, reason })
            .then((resp) => resp === "success")
            .catch(() => false);
    }

    unsuspendUser(userId: string): Promise<boolean> {
        return this.sendRequest({ kind: "unsuspendUser", userId })
            .then((resp) => resp === "success")
            .catch(() => false);
    }

    setCommunityModerationFlags(communityId: string, flags: number): Promise<boolean> {
        return this.sendRequest({ kind: "setCommunityModerationFlags", communityId, flags })
            .then((resp) => resp === "success")
            .catch(() => false);
    }

    setGroupUpgradeConcurrency(value: number): Promise<boolean> {
        return this.sendRequest({ kind: "setGroupUpgradeConcurrency", value })
            .then((resp) => resp === "success")
            .catch(() => false);
    }

    setCommunityUpgradeConcurrency(value: number): Promise<boolean> {
        return this.sendRequest({ kind: "setCommunityUpgradeConcurrency", value })
            .then((resp) => resp === "success")
            .catch(() => false);
    }

    setUserUpgradeConcurrency(value: number): Promise<boolean> {
        return this.sendRequest({ kind: "setUserUpgradeConcurrency", value })
            .then((resp) => resp === "success")
            .catch(() => false);
    }

    setDiamondMembershipFees(fees: DiamondMembershipFees[]): Promise<boolean> {
        return this.sendRequest({ kind: "setDiamondMembershipFees", fees }).catch(() => false);
    }

    stakeNeuronForSubmittingProposals(
        governanceCanisterId: string,
        stake: bigint,
    ): Promise<boolean> {
        return this.sendRequest({
            kind: "stakeNeuronForSubmittingProposals",
            governanceCanisterId,
            stake,
        })
            .then((resp) => resp.kind === "success")
            .catch(() => false);
    }

    private onChatFrozen(
        chatId: MultiUserChatIdentifier,
        event: EventWrapper<ChatFrozenEvent | ChatUnfrozenEvent>,
    ): void {
        const frozen = event.event.kind === "chat_frozen";
        if (this.isPreviewing(chatId)) {
            groupPreviewsStore.update((summaries) => {
                const summary = summaries.get(chatId);
                if (summary === undefined) {
                    return summaries;
                }
                const clone = summaries.clone();
                clone.set(chatId, {
                    ...summary,
                    frozen,
                });
                return clone as ChatMap<GroupChatSummary>;
            });
        } else {
            localChatSummaryUpdates.markUpdated(chatId, { kind: "group_chat", frozen });
            this.addServerEventsToStores(chatId, [event], undefined, []);
        }
    }

    private userIdsFromChatSummaries(chats: ChatSummary[]): Set<string> {
        const userIds = new Set<string>();
        chats.forEach((chat) => {
            if (chat.kind === "direct_chat") {
                userIds.add(chat.them.userId);
            } else if (chat.latestMessage !== undefined) {
                userIds.add(chat.latestMessage.event.sender);
                this.extractUserIdsFromMentions(
                    getContentAsFormattedText(
                        (k) => k,
                        chat.latestMessage.event.content,
                        get(cryptoLookup),
                    ),
                ).forEach((id) => userIds.add(id));
            }
        });
        return userIds;
    }

    // eslint-disable-next-line @typescript-eslint/ban-ts-comment
    //@ts-ignore
    private async updateUsers() {
        try {
            const now = BigInt(Date.now());
            const allUsers = this._liveState.userStore;
            const usersToUpdate = new Set<string>();
            if (!this._liveState.anonUser) {
                usersToUpdate.add(this._liveState.user.userId);
            }

            const tenMinsAgo = now - BigInt(10 * ONE_MINUTE_MILLIS);
            for (const userId of this._recentlyActiveUsersTracker.consume()) {
                const current = allUsers[userId];
                if (current === undefined || current.updated < tenMinsAgo) {
                    usersToUpdate.add(userId);
                }
                if (usersToUpdate.size >= 100) {
                    break;
                }
            }

            // Update all users we have direct chats with
            for (const chat of this._liveState.chatSummariesList) {
                if (chat.kind == "direct_chat") {
                    usersToUpdate.add(chat.them.userId);
                }
            }

            // Also update any users who haven't been updated for at least 24 hours
            const oneDayAgo = now - BigInt(24 * ONE_HOUR);
            for (const user of Object.values(allUsers)) {
                if (user.updated < oneDayAgo) {
                    usersToUpdate.add(user.userId);
                    if (usersToUpdate.size >= MAX_USERS_TO_UPDATE_PER_BATCH) {
                        break;
                    }
                }
            }

            for (const userId of Object.keys(get(specialUsers))) {
                usersToUpdate.delete(userId);
            }

            console.log(`getting updates for ${usersToUpdate.size} user(s)`);
            const userGroups = groupBy<string, bigint>(usersToUpdate, (u) => {
                return allUsers[u]?.updated ?? BigInt(0);
            });

            await this.getUsers({
                userGroups: Array.from(userGroups).map(([updatedSince, users]) => ({
                    users,
                    updatedSince,
                })),
            });
        } catch (err) {
            this._logger.error("Error updating users", err as Error);
        }
    }

    private async handleChatsResponse(
        updateRegistryTask: Promise<void> | undefined,
        initialLoad: boolean,
        chatsResponse: UpdatesResult,
    ): Promise<void> {
        if (initialLoad || chatsResponse.anyUpdates) {
            if (chatsResponse.suspensionChanged !== undefined) {
                this.dispatchEvent(new UserSuspensionChanged());
                return;
            }

            if (updateRegistryTask !== undefined) {
                // We need the registry to be loaded before we attempt to render chats / events
                await updateRegistryTask;
            }

            const chats = (chatsResponse.state.directChats as ChatSummary[])
                .concat(chatsResponse.state.groupChats)
                .concat(chatsResponse.state.communities.flatMap((c) => c.channels));

            this.updateReadUpToStore(chats);

            if (this._cachePrimer === undefined && !this._liveState.anonUser) {
                this._cachePrimer = new CachePrimer(
                    this,
                    this._liveState.user.userId,
                    chatsResponse.state.userCanisterLocalUserIndex,
                    (ev) => this.dispatchEvent(ev),
                );
            }
            if (this._cachePrimer !== undefined) {
                this._cachePrimer.processChats(chats);
            }

            const userIds = this.userIdsFromChatSummaries(chats);
            if (initialLoad) {
                for (const userId of this._liveState.user.referrals) {
                    userIds.add(userId);
                }
            }
            if (!this._liveState.anonUser) {
                userIds.add(this._liveState.user.userId);
            }
            await this.getMissingUsers(userIds);

            if (chatsResponse.state.blockedUsers !== undefined) {
                blockedUsers.set(new Set(chatsResponse.state.blockedUsers));
            }

            // if the selected community has updates, reload the details
            const selectedCommunity = this._liveState.selectedCommunity;
            if (selectedCommunity !== undefined) {
                const updatedCommunity = chatsResponse.state.communities.find(
                    (c) => c.id.communityId === selectedCommunity.id.communityId,
                );
                if (
                    updatedCommunity !== undefined &&
                    updatedCommunity.latestEventIndex > selectedCommunity.latestEventIndex
                ) {
                    this.loadCommunityDetails(updatedCommunity);
                }
            }

            // If we are still previewing a community we are a member of then remove the preview
            for (const community of chatsResponse.state.communities) {
                if (
                    community?.membership !== undefined &&
                    this._liveState.communityPreviews.has(community.id)
                ) {
                    removeCommunityPreview(community.id);
                }
            }

            if (this._liveState.uninitializedDirectChats.size > 0) {
                for (const chat of chats) {
                    if (this._liveState.uninitializedDirectChats.has(chat.id)) {
                        removeUninitializedDirectChat(chat.id);
                    }
                }
            }

            setGlobalState(
                chatsResponse.state.communities,
                chats,
                chatsResponse.state.favouriteChats,
                {
                    group_chat: chatsResponse.state.pinnedGroupChats,
                    direct_chat: chatsResponse.state.pinnedDirectChats,
                    favourite: chatsResponse.state.pinnedFavouriteChats,
                    community: chatsResponse.state.pinnedChannels,
                    none: [],
                },
            );

            const selectedChatId = this._liveState.selectedChatId;

            if (selectedChatId !== undefined) {
                if (this._liveState.chatSummaries.get(selectedChatId) === undefined) {
                    clearSelectedChat();
                    this.dispatchEvent(new SelectedChatInvalid());
                } else {
                    const updatedEvents = ChatMap.fromMap(chatsResponse.updatedEvents);
                    this.chatUpdated(selectedChatId, updatedEvents.get(selectedChatId) ?? []);
                }
            }

            const avatarId =
                this._liveState.userStore[this._liveState.user.userId]?.blobReference?.blobId;
            if (chatsResponse.state.avatarId !== avatarId) {
                const blobReference =
                    chatsResponse.state.avatarId === undefined
                        ? undefined
                        : {
                              canisterId: this._liveState.user.userId,
                              blobId: chatsResponse.state.avatarId,
                          };
                const dataContent = {
                    blobReference,
                    blobData: undefined,
                    blobUrl: undefined,
                };
                const user = {
                    ...this._liveState.userStore[this._liveState.user.userId],
                    ...dataContent,
                };
                userStore.add(this.rehydrateDataContent(user, "avatar"));
            }

            // If the latest message in a chat is sent by the current user, then we know they must have read up to
            // that message, so we mark the chat as read up to that message if it isn't already. This happens when a
            // user sends a message on one device then looks at OpenChat on another.
            for (const chat of chats) {
                const latestMessage = chat.latestMessage?.event;
                if (
                    latestMessage !== undefined &&
                    latestMessage.sender === this._liveState.user.userId &&
                    (chat.membership?.readByMeUpTo ?? -1) < latestMessage.messageIndex &&
                    !unconfirmed.contains({ chatId: chat.id }, latestMessage.messageId)
                ) {
                    messagesRead.markReadUpTo({ chatId: chat.id }, latestMessage.messageIndex);
                }
            }

            pinNumberRequiredStore.set(chatsResponse.state.pinNumberSettings !== undefined);

            chatsInitialised.set(true);

            this.dispatchEvent(new ChatsUpdated());

            if (initialLoad) {
                this.startExchangeRatePoller();
                if (!this._liveState.anonUser) {
                    this.initWebRtc();
                    startMessagesReadTracker(this);
                    window.setTimeout(() => this.refreshBalancesInSeries(), 0);
                }
            }
        }
    }

    private async loadChats() {
        const initialLoad = !this._liveState.chatsInitialised;
        chatsLoading.set(initialLoad);

        const updateRegistryTask = initialLoad ? this.updateRegistry() : undefined;

        return new Promise<void>((resolve) => {
            this.sendStreamRequest({
                kind: "getUpdates",
                initialLoad,
            })
                .subscribe(async (resp) => {
                    await this.handleChatsResponse(
                        updateRegistryTask,
                        initialLoad,
                        resp as UpdatesResult,
                    );
                    chatsLoading.set(!this._liveState.chatsInitialised);
                })
                .catch((err) => {
                    console.warn("getUpdates threw an error: ", err);
                    resolve();
                })
                .finally(() => {
                    resolve();
                });
        });
    }

    private async getLastOnlineDatesBatched(userIds: string[]): Promise<Record<string, number>> {
        userIds.forEach((u) => this._lastOnlineDatesPending.add(u));
        if (this._lastOnlineDatesPromise === undefined) {
            // Wait 50ms so that the last online dates can be retrieved in a single batch
            this._lastOnlineDatesPromise = new Promise((resolve) =>
                window.setTimeout(resolve, 50),
            ).then((_) => this.processLastOnlineDatesQueue());
        }

        return this._lastOnlineDatesPromise;
    }

    private async processLastOnlineDatesQueue(): Promise<Record<string, number>> {
        const userIds = [...this._lastOnlineDatesPending];
        this._lastOnlineDatesPromise = undefined;
        this._lastOnlineDatesPending.clear();

        try {
            const response = await this.sendRequest({ kind: "lastOnline", userIds });
            // for any userIds that did not come back in the response set the lastOnline value to 0
            // we still want to capture a value so that we don't keep trying to look up the same user over and over
            const updates = userIds.reduce(
                (updates, userId) => {
                    updates[userId] = response[userId] ?? 0;
                    return updates;
                },
                {} as Record<string, number>,
            );
            lastOnlineDates.set(Object.entries(updates), Date.now());
            return updates;
        } catch {
            return {};
        }
    }

    private updateReadUpToStore(chatSummaries: ChatSummary[]): void {
        messagesRead.batchUpdate(() => {
            for (const chat of chatSummaries) {
                if (chat.kind === "group_chat" || chat.kind === "channel") {
                    const threads: ThreadRead[] = (chat.membership?.latestThreads ?? []).reduce(
                        (res, next) => {
                            if (next.readUpTo !== undefined) {
                                res.push({
                                    threadRootMessageIndex: next.threadRootMessageIndex,
                                    readUpTo: next.readUpTo,
                                });
                            }
                            return res;
                        },
                        [] as ThreadRead[],
                    );

                    messagesRead.syncWithServer(
                        chat.id,
                        chat.membership?.readByMeUpTo,
                        threads,
                        chat.dateReadPinned,
                    );
                } else {
                    messagesRead.syncWithServer(
                        chat.id,
                        chat.membership.readByMeUpTo,
                        [],
                        undefined,
                    );
                }
            }
        });
    }

    claimPrize(chatId: MultiUserChatIdentifier, messageId: bigint): Promise<boolean> {
        return this.sendRequest({ kind: "claimPrize", chatId, messageId })
            .then((resp) => {
                if (resp.kind !== "success") {
                    return false;
                } else {
                    localMessageUpdates.markPrizeClaimed(messageId, this._liveState.user.userId);
                    return true;
                }
            })
            .catch(() => false);
    }

    async acceptP2PSwap(
        chatId: ChatIdentifier,
        threadRootMessageIndex: number | undefined,
        messageId: bigint,
    ): Promise<AcceptP2PSwapResponse> {
        let pin: string | undefined = undefined;

        if (this._liveState.pinNumberRequired) {
            pin = await this.promptForCurrentPin("pinNumber.enterPinInfo");
        }

        localMessageUpdates.setP2PSwapStatus(messageId, {
            kind: "p2p_swap_reserved",
            reservedBy: this._liveState.user.userId,
        });

        return this.sendRequest({
            kind: "acceptP2PSwap",
            chatId,
            threadRootMessageIndex,
            messageId,
            pin,
        })
            .then((resp) => {
                localMessageUpdates.setP2PSwapStatus(
                    messageId,
                    mapAcceptP2PSwapResponseToStatus(resp, this._liveState.user.userId),
                );

                if (
                    resp.kind === "pin_incorrect" ||
                    resp.kind === "pin_required" ||
                    resp.kind === "too_main_failed_pin_attempts"
                ) {
                    pinNumberFailureStore.set(resp as PinNumberFailures);
                }

                return resp;
            })
            .catch((err) => {
                localMessageUpdates.setP2PSwapStatus(messageId, { kind: "p2p_swap_open" });
                return { kind: "internal_error", text: err.toString() };
            });
    }

    cancelP2PSwap(
        chatId: ChatIdentifier,
        threadRootMessageIndex: number | undefined,
        messageId: bigint,
    ): Promise<CancelP2PSwapResponse> {
        localMessageUpdates.setP2PSwapStatus(messageId, {
            kind: "p2p_swap_cancelled",
        });
        return this.sendRequest({
            kind: "cancelP2PSwap",
            chatId,
            threadRootMessageIndex,
            messageId,
        })
            .then((resp) => {
                localMessageUpdates.setP2PSwapStatus(
                    messageId,
                    mapCancelP2PSwapResponseToStatus(resp),
                );
                return resp;
            })
            .catch((err) => {
                localMessageUpdates.setP2PSwapStatus(messageId, { kind: "p2p_swap_open" });
                return { kind: "internal_error", text: err.toString() };
            });
    }

    joinVideoCall(chatId: ChatIdentifier, messageId: bigint): Promise<JoinVideoCallResponse> {
        return this.sendRequest({
            kind: "joinVideoCall",
            chatId,
            messageId,
        });
    }

    setVideoCallPresence(
        chatId: MultiUserChatIdentifier,
        messageId: bigint,
        presence: VideoCallPresence,
    ): Promise<boolean> {
        return this.sendRequest({
            kind: "setVideoCallPresence",
            chatId,
            messageId,
            presence,
        })
            .then((resp) => resp === "success")
            .catch(() => false);
    }

    private mapVideoCallParticipants(
        users: Record<string, UserSummary>,
        participant: VideoCallParticipant,
    ): Record<string, UserSummary> {
        if (this._liveState.userStore[participant.userId]) {
            users[participant.userId] = this._liveState.userStore[participant.userId];
        }
        return users;
    }

    videoCallParticipants(
        chatId: MultiUserChatIdentifier,
        messageId: bigint,
        updatesSince: bigint,
    ): Promise<{
        participants: Record<string, UserSummary>;
        hidden: Record<string, UserSummary>;
        lastUpdated: bigint;
    }> {
        return this.sendRequest({
            kind: "videoCallParticipants",
            chatId,
            messageId,
            updatesSince,
        })
            .then(async (resp) => {
                if (resp.kind === "success") {
                    const allUserIds = [
                        ...resp.participants.map((u) => u.userId),
                        ...resp.hidden.map((u) => u.userId),
                    ];
                    await this.getMissingUsers(allUserIds);

                    return {
                        participants: resp.participants.reduce<Record<string, UserSummary>>(
                            (u, p) => this.mapVideoCallParticipants(u, p),
                            {},
                        ),
                        hidden: resp.hidden.reduce<Record<string, UserSummary>>(
                            (u, p) => this.mapVideoCallParticipants(u, p),
                            {},
                        ),
                        lastUpdated: resp.lastUpdated,
                    };
                } else {
                    return {
                        participants: {},
                        hidden: {},
                        lastUpdated: updatesSince,
                    };
                }
            })
            .catch((_) => ({
                participants: {},
                hidden: {},
                lastUpdated: updatesSince,
            }));
    }

    private overwriteUserInStore(
        userId: string,
        updater: (user: UserSummary) => UserSummary | undefined,
    ): void {
        const user = this._liveState.userStore[userId];
        if (user !== undefined) {
            const updated = updater(user);
            if (updated !== undefined) {
                userStore.add(updated);
            }
        }
    }

    private updateDiamondStatusInUserStore(status: DiamondMembershipStatus): void {
        this.overwriteUserInStore(this._liveState.user.userId, (user) => {
            const changed = status.kind !== user.diamondStatus;
            return changed ? { ...user, diamondStatus: status.kind } : undefined;
        });
    }

    private setDiamondStatus(status: DiamondMembershipStatus): void {
        const now = Date.now();
        this.updateDiamondStatusInUserStore(status);
        if (status.kind === "active") {
            const expiry = Number(status.expiresAt);
            if (expiry > now) {
                if (this._membershipCheck !== undefined) {
                    window.clearTimeout(this._membershipCheck);
                }
                const interval = expiry - now;
                this._membershipCheck = window.setTimeout(
                    () => {
                        this.getCurrentUser().then((user) => {
                            if (user.kind === "created_user") {
                                this.user.set(user);
                            } else {
                                this.logout();
                            }
                        });
                        this._membershipCheck = undefined;
                    },
                    Math.min(MAX_INT32, interval),
                );
            }
        }
    }

    diamondMembershipFees(): Promise<DiamondMembershipFees[]> {
        return this.sendRequest({
            kind: "diamondMembershipFees",
        }).catch(() => []);
    }

    reportedMessages(userId: string | undefined): Promise<string> {
        return this.sendRequest({
            kind: "reportedMessages",
            userId,
        });
    }

    payForDiamondMembership(
        token: string,
        duration: DiamondMembershipDuration,
        recurring: boolean,
        expectedPriceE8s: bigint,
    ): Promise<boolean> {
        return this.sendRequest({
            kind: "payForDiamondMembership",
            userId: this._liveState.user.userId,
            token,
            duration,
            recurring,
            expectedPriceE8s,
        })
            .then((resp) => {
                if (resp.kind !== "success") {
                    return false;
                } else {
                    this.user.update((user) => ({
                        ...user,
                        diamondStatus: resp.status,
                    }));
                    this.setDiamondStatus(resp.status);
                    return true;
                }
            })
            .catch(() => false);
    }

    setMessageReminder(
        chatId: ChatIdentifier,
        eventIndex: number,
        remindAt: number,
        notes?: string,
        threadRootMessageIndex?: number,
    ): Promise<boolean> {
        return this.sendRequest({
            kind: "setMessageReminder",
            chatId,
            eventIndex,
            remindAt,
            notes,
            threadRootMessageIndex,
        })
            .then((res) => {
                return res === "success";
            })
            .catch(() => false);
    }

    cancelMessageReminder(
        messageId: bigint,
        content: MessageReminderCreatedContent,
    ): Promise<boolean> {
        localMessageUpdates.markCancelled(messageId, content);
        return this.sendRequest({
            kind: "cancelMessageReminder",
            reminderId: content.reminderId,
        }).catch(() => {
            localMessageUpdates.revertCancelled(messageId);
            return false;
        });
    }

    reportMessage(
        chatId: ChatIdentifier,
        threadRootMessageIndex: number | undefined,
        messageId: bigint,
        deleteMessage: boolean,
    ): Promise<boolean> {
        return this.sendRequest({
            kind: "reportMessage",
            chatId,
            threadRootMessageIndex,
            messageId,
            deleteMessage,
        }).catch(() => false);
    }

    declineInvitation(chatId: MultiUserChatIdentifier): Promise<boolean> {
        return this.sendRequest({ kind: "declineInvitation", chatId })
            .then((res) => {
                return res === "success";
            })
            .catch(() => false);
    }

    updateMarketMakerConfig(
        config: UpdateMarketMakerConfigArgs,
    ): Promise<UpdateMarketMakerConfigResponse> {
        return this.sendRequest({ kind: "updateMarketMakerConfig", ...config });
    }

    getReferralLeaderboard(args?: ReferralLeaderboardRange): Promise<ReferralLeaderboardResponse> {
        return this.sendRequest({ kind: "getReferralLeaderboard", args });
    }

    displayName(user?: UserSummary): string {
        return user !== undefined
            ? `${user?.displayName ?? user?.username}`
            : this.config.i18nFormatter("unknownUser");
    }

    hasModerationFlag(flags: number, flag: ModerationFlag): boolean {
        return hasFlag(flags, flag);
    }

    setModerationFlags(flags: number): Promise<number> {
        const previousValue = this._liveState.user.moderationFlagsEnabled;
        this.user.update((user) => ({
            ...user,
            moderationFlagsEnabled: flags,
        }));

        return this.sendRequest({
            kind: "setModerationFlags",
            flags,
        })
            .then((resp) => (resp === "success" ? flags : previousValue))
            .catch(() => {
                this.user.update((user) => ({
                    ...user,
                    moderationFlagsEnabled: previousValue,
                }));
                return previousValue;
            });
    }

    async tipMessage(
        messageContext: MessageContext,
        messageId: bigint,
        transfer: PendingCryptocurrencyTransfer,
        currentTip: bigint,
    ): Promise<TipMessageResponse> {
        const chat = this._liveState.chatSummaries.get(messageContext.chatId);
        if (chat === undefined) {
            return Promise.resolve({ kind: "failure" });
        }

        let pin: string | undefined = undefined;

        if (this._liveState.pinNumberRequired) {
            pin = await this.promptForCurrentPin("pinNumber.enterPinInfo");
        }

        const userId = this._liveState.user.userId;
        const totalTip = transfer.amountE8s + currentTip;
        const decimals = get(cryptoLookup)[transfer.ledger].decimals;

        localMessageUpdates.markTip(messageId, transfer.ledger, userId, totalTip);

        function undoLocally() {
            localMessageUpdates.markTip(messageId, transfer.ledger, userId, -totalTip);
        }

        return this.sendRequest({
            kind: "tipMessage",
            messageContext,
            messageId,
            transfer,
            decimals,
            pin,
        })
            .then((resp) => {
                if (resp.kind !== "success") {
                    undoLocally();

                    if (
                        resp.kind === "pin_incorrect" ||
                        resp.kind === "pin_required" ||
                        resp.kind === "too_main_failed_pin_attempts"
                    ) {
                        pinNumberFailureStore.set(resp as PinNumberFailures);
                    }
                }

                return resp;
            })
            .catch((_) => {
                undoLocally();
                return { kind: "failure" };
            });
    }

    loadSavedCryptoAccounts(): Promise<NamedAccount[]> {
        return this.sendRequest({
            kind: "loadSavedCryptoAccounts",
        }).catch(() => []);
    }

    saveCryptoAccount(namedAccount: NamedAccount): Promise<SaveCryptoAccountResponse> {
        return this.sendRequest({
            kind: "saveCryptoAccount",
            namedAccount,
        }).catch(() => ({ kind: "failure" }));
    }

    private async updateRegistry(): Promise<void> {
        return new Promise((resolve) => {
            this.sendStreamRequest({
                kind: "updateRegistry",
            })
                .subscribe(([registry, updated], final) => {
                    if (updated || Object.keys(get(cryptoLookup)).length === 0) {
                        const cryptoRecord = toRecord(registry.tokenDetails, (t) => t.ledger);

                        nervousSystemLookup.set(
                            toRecord(
                                registry.nervousSystemSummary.map((ns) => ({
                                    ...ns,
                                    token: cryptoRecord[ns.ledgerCanisterId],
                                })),
                                (ns) => ns.governanceCanisterId,
                            ),
                        );

                        cryptoLookup.set(cryptoRecord);

                        messageFiltersStore.set(
                            registry.messageFilters
                                .map((f) => {
                                    try {
                                        return { id: f.id, regex: new RegExp(f.regex, "mi") };
                                    } catch {
                                        return undefined;
                                    }
                                })
                                .filter((f) => f !== undefined) as MessageFilter[],
                        );
                    }

                    if (final) {
                        resolve();
                    }
                })
                .catch((err) => {
                    console.warn(`Failed to update the registry: ${err}`);
                    resolve();
                });
        });
    }

    private updateExchangeRates(): Promise<void> {
        return this.sendRequest({ kind: "exchangeRates" })
            .then((exchangeRates) => exchangeRatesLookupStore.set(exchangeRates))
            .catch(() => undefined);
    }

    private async refreshBalancesInSeries() {
        for (const t of Object.values(get(cryptoLookup))) {
            await this.refreshAccountBalance(t.ledger);
        }
    }

    private getSnsLogo(governanceCanisterId: string): string | undefined {
        return this.tryGetNervousSystem(governanceCanisterId)?.token.logo;
    }

    tryGetNervousSystem(
        governanceCanisterId: string | undefined,
    ): NervousSystemDetails | undefined {
        if (governanceCanisterId !== undefined) {
            const nsLookup = get(nervousSystemLookup);
            if (governanceCanisterId in nsLookup) {
                return nsLookup[governanceCanisterId];
            }
        }
    }

    tryGetCryptocurrency(ledgerCanisterId: string | undefined): CryptocurrencyDetails | undefined {
        if (ledgerCanisterId !== undefined) {
            const lookup = get(cryptoLookup);
            if (ledgerCanisterId in lookup) {
                return lookup[ledgerCanisterId];
            }
        }
    }

    // the key might be a username or it might be a user group name
    getUserLookupForMentions(): Record<string, UserOrUserGroup> {
        if (this._userLookupForMentions === undefined) {
            const lookup = {} as Record<string, UserOrUserGroup>;
            const userStore = this._liveState.userStore;
            for (const member of this._liveState.currentChatMembers) {
                const userId = member.userId;
                let user = userStore[userId];
                if (this._liveState.selectedChat?.kind === "channel") {
                    user = {
                        ...user,
                        displayName: this.getDisplayName(
                            user,
                            this._liveState.currentCommunityMembers,
                        ),
                    };
                }
                if (user !== undefined && user.username !== undefined) {
                    lookup[user.username.toLowerCase()] = user as UserSummary;
                }
            }
            if (this._liveState.selectedCommunity !== undefined) {
                const userGroups = [...this._liveState.selectedCommunity.userGroups.values()];
                userGroups.forEach((ug) => (lookup[ug.name.toLowerCase()] = ug));
            }
            if (
                this._liveState.selectedChatId !== undefined &&
                this.canMentionAllMembers(this._liveState.selectedChatId)
            ) {
                lookup["everyone"] = { kind: "everyone" };
            }
            this._userLookupForMentions = lookup;
        }
        return this._userLookupForMentions;
    }

    lookupUserForMention(username: string, includeSelf: boolean): UserOrUserGroup | undefined {
        const lookup = this.getUserLookupForMentions();

        const userOrGroup = lookup[username.toLowerCase()];
        if (userOrGroup === undefined) return undefined;

        switch (userOrGroup.kind) {
            case "user_group":
            case "everyone":
                return userOrGroup;
            default:
                return includeSelf || userOrGroup.userId !== this._liveState.user.userId
                    ? userOrGroup
                    : undefined;
        }
    }

    getCachePrimerTimestamps(): Promise<Record<string, bigint>> {
        return this.sendRequest({ kind: "getCachePrimerTimestamps" }).catch(() => ({}));
    }

    submitProposal(governanceCanisterId: string, proposal: CandidateProposal): Promise<boolean> {
        const nervousSystem = this.tryGetNervousSystem(governanceCanisterId);
        if (nervousSystem === undefined) {
            this._logger.error(
                "Cannot find NervousSystemDetails for governanceCanisterId",
                governanceCanisterId,
            );
            return Promise.resolve(false);
        }

        return this.sendRequest(
            {
                kind: "submitProposal",
                governanceCanisterId,
                proposal,
                ledger: nervousSystem.token.ledger,
                token: nervousSystem.token.symbol,
                proposalRejectionFee: nervousSystem.proposalRejectionFee,
                transactionFee: nervousSystem.token.transferFee,
            },
            false,
            2 * DEFAULT_WORKER_TIMEOUT,
        )
            .then((resp) => {
                if (resp.kind === "success" || resp.kind === "retrying") {
                    return true;
                }

                this._logger.error("Failed to submit proposal", resp);
                return false;
            })
            .catch(() => false);
    }

    swappableTokens(): Promise<Set<string>> {
        return this.sendRequest({
            kind: "canSwap",
            tokenLedgers: new Set(Object.keys(get(cryptoLookup))),
        });
    }

    getTokenSwaps(inputTokenLedger: string): Promise<Record<string, DexId[]>> {
        const outputTokenLedgers = Object.keys(get(cryptoLookup)).filter(
            (t) => t !== inputTokenLedger,
        );

        return this.sendRequest({
            kind: "getTokenSwaps",
            inputTokenLedger,
            outputTokenLedgers,
        });
    }

    getTokenSwapQuotes(
        inputTokenLedger: string,
        outputTokenLedger: string,
        amountIn: bigint,
    ): Promise<[DexId, bigint][]> {
        return this.sendRequest({
            kind: "getTokenSwapQuotes",
            inputTokenLedger,
            outputTokenLedger,
            amountIn,
        });
    }

    async swapTokens(
        swapId: bigint,
        inputTokenLedger: string,
        outputTokenLedger: string,
        amountIn: bigint,
        minAmountOut: bigint,
        dex: DexId,
    ): Promise<SwapTokensResponse> {
        let pin: string | undefined = undefined;

        if (this._liveState.pinNumberRequired) {
            pin = await this.promptForCurrentPin("pinNumber.enterPinInfo");
        }

        const lookup = get(cryptoLookup);

        return this.sendRequest(
            {
                kind: "swapTokens",
                swapId,
                inputTokenDetails: lookup[inputTokenLedger],
                outputTokenDetails: lookup[outputTokenLedger],
                amountIn,
                minAmountOut,
                dex,
                pin,
            },
            false,
            1000 * 60 * 3,
        ).then((resp) => {
            if (
                resp.kind === "pin_incorrect" ||
                resp.kind === "pin_required" ||
                resp.kind === "too_main_failed_pin_attempts"
            ) {
                pinNumberFailureStore.set(resp as PinNumberFailures);
            }

            return resp;
        });
    }

    tokenSwapStatus(swapId: bigint): Promise<TokenSwapStatusResponse> {
        return this.sendRequest({
            kind: "tokenSwapStatus",
            swapId,
        });
    }

    private localUserIndexForChat(chatId: MultiUserChatIdentifier): string {
        const chat = this._liveState.allChats.get(chatId);
        if (chat?.kind === "group_chat") {
            return chat.localUserIndex;
        } else if (chat?.kind === "channel") {
            return this.localUserIndexForCommunity(chat.id.communityId);
        }
        throw new Error("Chat not found");
    }

    localUserIndexForCommunity(communityId: string): string {
        const community = this._liveState.communities.get({ kind: "community", communityId });
        if (community === undefined) {
            throw new Error("Community not found");
        }
        return community.localUserIndex;
    }

    // This will pretend that the value is english and apply it to the english i18n dictionary temporarily.
    // This is just so that we have the option to look at it in the UI to check for layout problems
    previewTranslationCorrection(key: string, value: string): void {
        applyTranslationCorrection("en-GB", key, value);
    }

    proposeTranslationCorrection(
        locale: string,
        key: string,
        value: string,
    ): Promise<ProposeResponse> {
        return this.sendRequest({
            kind: "proposeTranslation",
            locale,
            key,
            value,
        })
            .then((res) => {
                if (res === "success") {
                    applyTranslationCorrection(locale, key, value);
                }
                return res;
            })
            .catch(() => "failure");
    }

    getProposedTranslationCorrections(): Promise<CandidateTranslations[]> {
        return this.sendRequest({
            kind: "getProposedTranslations",
        })
            .then((res) => (res.kind === "success" ? res.proposed : []))
            .catch(() => []);
    }

    rejectTranslationCorrection(id: bigint, reason: RejectReason): Promise<boolean> {
        return this.sendRequest({
            kind: "rejectTranslation",
            id,
            reason,
        })
            .then((res) => res === "success")
            .catch(() => false);
    }

    approveTranslationCorrection(id: bigint): Promise<boolean> {
        return this.sendRequest({
            kind: "approveTranslation",
            id,
        })
            .then((res) => res === "success")
            .catch(() => false);
    }

    async ringOtherUsers(messageId: bigint) {
        const chat = this._liveState.selectedChat;
        let userIds: string[] = [];
        const me = this._liveState.user.userId;
        if (chat !== undefined) {
            if (chat.kind === "direct_chat") {
                userIds.push(chat.them.userId);
            } else if (this.isChatPrivate(chat)) {
                userIds = this._liveState.currentChatMembers
                    .map((m) => m.userId)
                    .filter((id) => id !== me);
            }
            if (userIds.length > 0) {
                await Promise.all(
                    userIds.map((id) =>
                        rtcConnectionsManager.create(
                            this._liveState.user.userId,
                            id,
                            this.config.meteredApiKey,
                        ),
                    ),
                );
                this.sendRtcMessage(userIds, {
                    kind: "remote_video_call_started",
                    id: chat.id,
                    userId: me,
                    messageId,
                });
            }
        }
    }

    private getRoomAccessToken(
        authToken: string,
    ): Promise<{ token: string; roomName: string; messageId: bigint; joining: boolean }> {
        // This will send the OC access JWT to the daily middleware service which will:
        // * validate the jwt
        // * create the room if necessary
        // * obtain an access token for the user
        // * return it to the front end
        const displayName = this.getDisplayName(
            this._liveState.user,
            this._liveState.currentCommunityMembers,
        );
        const user = this._liveState.user;
        const username = user.username;
        const avatarId = this._liveState.userStore[user.userId]?.blobReference?.blobId;
        const headers = new Headers();
        headers.append("x-auth-jwt", authToken);

        let url = `${this.config.videoBridgeUrl}/room/meeting_access_token?initiator-username=${username}&initiator-displayname=${displayName}`;
        if (avatarId) {
            url += `&initiator-avatarid=${avatarId}`;
        }
        return fetch(url, {
            method: "GET",
            headers: headers,
        }).then((res) => {
            if (res.ok) {
                return res.json();
            }
            if (res.status === 401) {
                const msg =
                    "Auth failed trying to obtain room access token. Might be something wrong with your JWT.";
                console.error(msg);
                throw new Error(msg);
            }
            if (res.status === 400) {
                throw new NoMeetingToJoin();
            }
            throw new Error(`Unable to get room access token: ${res.status}, ${res.statusText}`);
        });
    }

    private getLocalUserIndex(chat: ChatSummary): Promise<string> {
        switch (chat.kind) {
            case "group_chat":
                return Promise.resolve(chat.localUserIndex);
            case "channel":
                const community = this._liveState.communities.get({
                    kind: "community",
                    communityId: chat.id.communityId,
                });
                if (community) {
                    return Promise.resolve(community.localUserIndex);
                } else {
                    throw new Error(`Unable to get the local user index for channel: ${chat.id}`);
                }
            case "direct_chat":
                return this.sendRequest({
                    kind: "getLocalUserIndexForUser",
                    userId: chat.them.userId,
                });
        }
    }

    endVideoCallOnBridge(authToken: string) {
        const headers = new Headers();
        headers.append("x-auth-jwt", authToken);
        return fetch(`${this.config.videoBridgeUrl}/room/end_meeting`, {
            method: "POST",
            headers: headers,
        }).then((res) => {
            if (!res.ok) {
                console.error(`Unable to get end meeting: ${res.status}, ${res.statusText}`);
            }
        });
    }

    endVideoCall(chatId: ChatIdentifier) {
        const chat = this._liveState.allChats.get(chatId);
        if (chat === undefined) {
            throw new Error(`Unknown chat: ${chatId}`);
        }
        return this.getLocalUserIndex(chat).then((localUserIndex) => {
            return this.sendRequest({
                kind: "getAccessToken",
                chatId,
                accessTokenType: { kind: "join_video_call" }, // TODO - this should have it's own token type really
                localUserIndex,
            })
                .then((token) => {
                    if (token === undefined) {
                        throw new Error("Didn't get an access token");
                    }
                    return token;
                })
                .then((token) => this.endVideoCallOnBridge(token));
        });
    }

    getVideoChatAccessToken(
        chatId: ChatIdentifier,
        accessTokenType: AccessTokenType,
    ): Promise<{ token: string; roomName: string; messageId: bigint; joining: boolean }> {
        const chat = this._liveState.allChats.get(chatId);
        if (chat === undefined) {
            throw new Error(`Unknown chat: ${chatId}`);
        }

        return this.getLocalUserIndex(chat).then((localUserIndex) => {
            return this.sendRequest({
                kind: "getAccessToken",
                chatId,
                accessTokenType,
                localUserIndex,
            })
                .then((token) => {
                    if (token === undefined) {
                        throw new Error("Didn't get an access token");
                    }
                    console.log("TOKEN: ", token);
                    return token;
                })
                .then((token) => this.getRoomAccessToken(token));
        });
    }

    updateBtcBalance(): Promise<UpdateBtcBalanceResponse> {
        return this.sendRequest({ kind: "updateBtcBalance", userId: this._liveState.user.userId });
    }

    generateMagicLink(
        email: string,
        sessionKey: ECDSAKeyIdentity,
    ): Promise<GenerateMagicLinkResponse> {
        const sessionKeyDer = toDer(sessionKey);
        return this.sendRequest({ kind: "generateMagicLink", email, sessionKey: sessionKeyDer });
    }

    async handleMagicLink(qs: string): Promise<HandleMagicLinkResponse> {
        const signInWithEmailCanister = this.config.signInWithEmailCanister;

        const response = await fetch(`https://${signInWithEmailCanister}.raw.icp0.io/auth${qs}`);

        if (response.ok) {
            return { kind: "success" } as HandleMagicLinkResponse;
        } else if (response.status === 400) {
            const body = await response.text();
            if (body === "Link expired") {
                return { kind: "link_expired" } as HandleMagicLinkResponse;
            }
        }

        return { kind: "link_invalid" } as HandleMagicLinkResponse;
    }

    async getSignInWithEmailDelegation(
        email: string,
        userKey: Uint8Array,
        sessionKey: ECDSAKeyIdentity,
        expiration: bigint,
    ): Promise<GetDelegationResponse> {
        const sessionKeyDer = toDer(sessionKey);
        const getDelegationResponse = await this.sendRequest({
            kind: "getSignInWithEmailDelegation",
            email,
            sessionKey: sessionKeyDer,
            expiration,
        });
        if (getDelegationResponse.kind === "success") {
            const identity = buildDelegationIdentity(
                userKey,
                sessionKey,
                getDelegationResponse.delegation,
                getDelegationResponse.signature,
            );
            await storeIdentity(this._authClientStorage, sessionKey, identity.getDelegation());
            this.loadedAuthenticationIdentity(identity);
        }
        return getDelegationResponse;
    }

    siwePrepareLogin(address: string): Promise<SiwePrepareLoginResponse> {
        return this.sendRequest({
            kind: "siwePrepareLogin",
            address,
        });
    }

    siwsPrepareLogin(address: string): Promise<SiwsPrepareLoginResponse> {
        return this.sendRequest({
            kind: "siwsPrepareLogin",
            address,
        });
    }

    async signInWithWallet(
        token: "eth" | "sol",
        address: string,
        signature: string,
    ): Promise<GetDelegationResponse> {
        const sessionKey = await ECDSAKeyIdentity.generate();
        const sessionKeyDer = toDer(sessionKey);
        const loginResponse = await this.sendRequest({
            kind: "loginWithWallet",
            token,
            address,
            signature,
            sessionKey: sessionKeyDer,
        });

        if (loginResponse.kind === "success") {
            const getDelegationResponse = await this.sendRequest({
                kind: "getDelegationWithWallet",
                token,
                address,
                sessionKey: sessionKeyDer,
                expiration: loginResponse.expiration,
            });
            if (getDelegationResponse.kind === "success") {
                const identity = buildDelegationIdentity(
                    loginResponse.userKey,
                    sessionKey,
                    getDelegationResponse.delegation,
                    getDelegationResponse.signature,
                );
                await storeIdentity(this._authClientStorage, sessionKey, identity.getDelegation());
                this.loadedAuthenticationIdentity(identity);
            }
            return getDelegationResponse;
        } else {
            return loginResponse;
        }
    }

    // **** Communities Stuff

    // takes a list of communities that may contain communities that we are a member of and/or preview communities
    // and overwrites them in the correct place
    updateCommunityIndexes(communities: CommunitySummary[]): void {
        const [previews, member] = communities.reduce(
            ([previews, member], c) => {
                if (this._liveState.communityPreviews.has(c.id)) {
                    previews.push(c);
                } else {
                    member.push(c);
                }
                return [previews, member];
            },
            [[], []] as [CommunitySummary[], CommunitySummary[]],
        );
        if (previews.length > 0) {
            communityPreviewsStore.update((state) => {
                previews.forEach((p) => state.set(p.id, p));
                return state;
            });
        }

        if (member.length > 0) {
            globalStateStore.update((state) => {
                const communities = state.communities.clone();
                member.forEach((m) => communities.set(m.id, m));
                return {
                    ...state,
                    communities,
                };
            });
        }
        this.setCommunityIndexes(
            member.reduce(
                (idxs, c) => {
                    idxs[c.id.communityId] = c.membership.index;
                    return idxs;
                },
                {} as Record<string, number>,
            ),
        );
    }

    async setSelectedCommunity(
        id: CommunityIdentifier,
        inviteCode: string | null,
        clearChat = true,
    ): Promise<boolean> {
        let community = this._liveState.communities.get(id);
        if (community === undefined) {
            // if we don't have the community it means we're not a member and we need to look it up
            if (inviteCode) {
                await this.setCommunityInvite({ id, code: inviteCode });
            }

            const resp = await this.sendRequest({
                kind: "getCommunitySummary",
                communityId: id.communityId,
            });
            if ("id" in resp) {
                // Make the community appear at the top of the list
                resp.membership.index = nextCommunityIndex();
                community = resp;
                addCommunityPreview(community);
            } else {
                // if we get here it means we're not a member of the community and we can't look it up
                // it may be private and we may not be invited.
                return false;
            }
        }

        if (clearChat) {
            this.clearSelectedChat();
        }

        if (community !== undefined) {
            this.loadCommunityDetails(community);
        }
        return true;
    }

    importToCommunity(
        groupId: GroupChatIdentifier,
        communityId: CommunityIdentifier,
    ): Promise<ChannelIdentifier | undefined> {
        const group = this._liveState.chatSummaries.get(groupId);
        return this.sendRequest({
            kind: "importGroupToCommunity",
            groupId,
            communityId,
        })
            .then((resp) => {
                if (resp.kind === "success") {
                    if (group !== undefined) {
                        localChatSummaryUpdates.markAdded({
                            ...group,
                            id: resp.channelId,
                            kind: "channel",
                        } as ChannelSummary);
                    }
                    return resp.channelId;
                }
                return undefined;
            })
            .catch(() => undefined);
    }

    async joinCommunity(
        community: CommunitySummary,
        credentialJwt: string | undefined,
    ): Promise<ClientJoinCommunityResponse> {
        const approveResponse = await this.approveAccessGatePayment(community);
        if (approveResponse.kind !== "success") {
            return approveResponse;
        }

        return this.sendRequest({
            kind: "joinCommunity",
            id: community.id,
            localUserIndex: community.localUserIndex,
            credentialArgs: this.buildVerifiedCredentialArgs(credentialJwt),
        })
            .then((resp) => {
                if (resp.kind === "success") {
                    // Make the community appear at the top of the list
                    resp.community.membership.index = nextCommunityIndex();
                    this.addCommunityLocally(resp.community);
                    removeCommunityPreview(community.id);
                    this.loadCommunityDetails(resp.community);
                    messagesRead.batchUpdate(() => {
                        resp.community.channels.forEach((c) => {
                            if (c.latestMessage) {
                                messagesRead.markReadUpTo(
                                    { chatId: c.id },
                                    c.latestMessage.event.messageIndex,
                                );
                            }
                        });
                    });
                } else {
                    if (resp.kind === "gate_check_failed") {
                        return resp;
                    }
                    return CommonResponses.failure();
                }
                return CommonResponses.success();
            })
            .catch(() => CommonResponses.failure());
    }

    deleteCommunity(id: CommunityIdentifier): Promise<boolean> {
        const community = this._liveState.communities.get(id);
        if (community === undefined) return Promise.resolve(false);

        this.removeCommunityLocally(id);

        return this.sendRequest({ kind: "deleteCommunity", id })
            .then((resp) => {
                if (resp !== "success") {
                    this.addCommunityLocally(community);
                }
                return resp === "success";
            })
            .catch(() => false);
    }

    leaveCommunity(id: CommunityIdentifier): Promise<boolean> {
        const community = this._liveState.communities.get(id);
        if (community === undefined) return Promise.resolve(false);

        this.removeCommunityLocally(id);

        return this.sendRequest({ kind: "leaveCommunity", id })
            .then((resp) => {
                if (resp !== "success") {
                    this.addCommunityLocally(community);
                }
                return resp === "success";
            })
            .catch(() => false);
    }

    createCommunity(
        candidate: CommunitySummary,
        rules: Rules,
        defaultChannels: string[],
    ): Promise<CreateCommunityResponse> {
        return this.sendRequest({
            kind: "createCommunity",
            community: candidate,
            rules,
            defaultChannels,
            defaultChannelRules: defaultChatRules("channel"),
        })
            .then((resp) => {
                if (resp.kind === "success") {
                    candidate.id = {
                        kind: "community",
                        communityId: resp.id,
                    };
                    this.addCommunityLocally(candidate);
                }
                return resp;
            })
            .catch(() => ({
                kind: "failure",
            }));
    }

    private addToFavouritesLocally(chatId: ChatIdentifier): void {
        globalStateStore.update((state) => {
            state.favourites.add(chatId);
            return state;
        });
    }

    private removeFromFavouritesLocally(chatId: ChatIdentifier): void {
        globalStateStore.update((state) => {
            state.favourites.delete(chatId);
            return state;
        });
    }

    addToFavourites(chatId: ChatIdentifier): Promise<boolean> {
        this.addToFavouritesLocally(chatId);
        return this.sendRequest({ kind: "addToFavourites", chatId })
            .then((resp) => {
                if (resp !== "success") {
                    this.removeFromFavouritesLocally(chatId);
                }
                return resp === "success";
            })
            .catch(() => {
                this.removeFromFavouritesLocally(chatId);
                return false;
            });
    }

    removeFromFavourites(chatId: ChatIdentifier): Promise<boolean> {
        this.removeFromFavouritesLocally(chatId);
        return this.sendRequest({ kind: "removeFromFavourites", chatId })
            .then((resp) => {
                if (resp !== "success") {
                    this.addToFavouritesLocally(chatId);
                }
                return resp === "success";
            })
            .catch(() => {
                this.addToFavouritesLocally(chatId);
                return false;
            });
    }

    saveCommunity(
        community: CommunitySummary,
        name: string | undefined,
        description: string | undefined,
        rules: UpdatedRules | undefined,
        permissions: CommunityPermissions | undefined,
        avatar: Uint8Array | undefined,
        banner: Uint8Array | undefined,
        gate: AccessGate | undefined,
        isPublic: boolean | undefined,
        primaryLanguage: string | undefined,
    ): Promise<boolean> {
        return this.sendRequest({
            kind: "updateCommunity",
            communityId: community.id.communityId,
            name,
            description,
            rules,
            permissions,
            avatar,
            banner,
            gate,
            isPublic,
            primaryLanguage,
        })
            .then((resp) => {
                if (resp.kind === "success") {
                    globalStateStore.update((g) => {
                        g.communities.set(community.id, community);
                        return g;
                    });
                    if (rules !== undefined && resp.rulesVersion !== undefined) {
                        communityStateStore.setProp(community.id, "rules", {
                            text: rules.text,
                            enabled: rules.enabled,
                            version: resp.rulesVersion,
                        });
                    }
                    return true;
                }
                return false;
            })
            .catch(() => false);
    }

    convertGroupToCommunity(
        group: GroupChatSummary,
        rules: Rules,
    ): Promise<ChannelIdentifier | undefined> {
        return this.sendRequest({
            kind: "convertGroupToCommunity",
            chatId: group.id,
            historyVisible: group.historyVisible,
            rules,
        })
            .then((resp) => (resp.kind === "success" ? resp.id : undefined))
            .catch(() => undefined);
    }

    private deleteUserGroupLocally(id: CommunityIdentifier, userGroup: UserGroupDetails) {
        communityStateStore.updateProp(id, "userGroups", (groups) => {
            groups.delete(userGroup.id);
            return new Map(groups);
        });
    }

    private undeleteUserGroupLocally(id: CommunityIdentifier, userGroup: UserGroupDetails) {
        communityStateStore.updateProp(id, "userGroups", (groups) => {
            groups.set(userGroup.id, userGroup);
            return new Map(groups);
        });
    }

    deleteUserGroup(id: CommunityIdentifier, userGroup: UserGroupDetails): Promise<boolean> {
        this.deleteUserGroupLocally(id, userGroup);
        return this.sendRequest({
            kind: "deleteUserGroups",
            communityId: id.communityId,
            userGroupIds: [userGroup.id],
        })
            .then((resp) => {
                if (resp.kind !== "success") {
                    this.undeleteUserGroupLocally(id, userGroup);
                }
                return resp.kind === "success";
            })
            .catch(() => {
                this.undeleteUserGroupLocally(id, userGroup);
                return false;
            });
    }

    createUserGroup(
        id: CommunityIdentifier,
        userGroup: UserGroupDetails,
    ): Promise<CreateUserGroupResponse> {
        return this.sendRequest({
            kind: "createUserGroup",
            communityId: id.communityId,
            name: userGroup.name,
            userIds: [...userGroup.members],
        })
            .then((resp) => {
                if (resp.kind === "success") {
                    communityStateStore.updateProp(id, "userGroups", (groups) => {
                        groups.set(resp.userGroupId, { ...userGroup, id: resp.userGroupId });
                        return new Map(groups);
                    });
                }
                return resp;
            })
            .catch(() => CommonResponses.failure());
    }

    getCommunityForChannel(id: ChannelIdentifier): CommunitySummary | undefined {
        return this._liveState.communities.values().find((c) => {
            return c.channels.findIndex((ch) => chatIdentifiersEqual(ch.id, id)) >= 0;
        });
    }

    updateUserGroup(
        id: CommunityIdentifier,
        userGroup: UserGroupDetails,
        toAdd: Set<string>,
        toRemove: Set<string>,
    ): Promise<UpdateUserGroupResponse> {
        return this.sendRequest({
            kind: "updateUserGroup",
            communityId: id.communityId,
            userGroupId: userGroup.id,
            name: userGroup.name,
            usersToAdd: [...toAdd],
            usersToRemove: [...toRemove],
        })
            .then((resp) => {
                if (resp.kind === "success") {
                    communityStateStore.updateProp(id, "userGroups", (groups) => {
                        groups.set(userGroup.id, userGroup);
                        return new Map(groups);
                    });
                }
                return resp;
            })
            .catch(() => CommonResponses.failure());
    }

    setChatListScope(scope: ChatListScope): void {
        if (scope.kind === "none") {
            chatListScopeStore.set(this.getDefaultScope());
        } else if (this._liveState.chatListScope !== scope) {
            chatListScopeStore.set(scope);
        }
    }

    getDefaultScope(): ChatListScope {
        if (this._liveState.anonUser) return { kind: "group_chat" };

        // sometimes we have to re-direct the user to home route "/"
        // However, with communities enabled it is not clear what this means
        // we actually need to direct the user to one of the global scopes "direct", "group" or "favourites"
        // which one we choose is kind of unclear and probably depends on the state
        const global = this._liveState.globalState;
        if (global.favourites.size > 0) return { kind: "favourite" };
        if (global.groupChats.size > 0) return { kind: "group_chat" };
        return { kind: "direct_chat" };
    }

    getUserLocation(): Promise<string | undefined> {
        if (this._userLocation !== undefined) {
            return Promise.resolve(this._userLocation);
        }
        return getUserCountryCode()
            .then((country) => {
                this._userLocation = country;
                console.debug("GEO: derived user's location: ", country);
                return country;
            })
            .catch((err) => {
                console.warn("GEO: Unable to determine user's country location", err);
                return undefined;
            });
    }

    // **** End of Communities stuff
    diamondDurationToMs = diamondDurationToMs;
    swapRestricted(): Promise<boolean> {
        return this.getUserLocation().then((location) => featureRestricted(location, "swap"));
    }

    setPinNumber(
        currentPin: string | undefined,
        newPin: string | undefined,
    ): Promise<SetPinNumberResponse> {
        pinNumberFailureStore.set(undefined);

        return this.sendRequest({ kind: "setPinNumber", currentPin, newPin }).then((resp) => {
            if (resp.kind === "success") {
                this.pinNumberRequiredStore.set(newPin !== undefined);
            } else if (
                resp.kind === "pin_incorrect" ||
                resp.kind === "pin_required" ||
                resp.kind === "too_main_failed_pin_attempts"
            ) {
                pinNumberFailureStore.set(resp as PinNumberFailures);
            }

            return resp;
        });
    }

    private promptForCurrentPin(message: string | undefined): Promise<string> {
        pinNumberFailureStore.set(undefined);

        return new Promise((resolve, reject) => {
            capturePinNumberStore.set({
                resolve: (pin: string) => {
                    capturePinNumberStore.set(undefined);
                    resolve(pin);
                },
                reject: () => {
                    capturePinNumberStore.set(undefined);
                    reject("cancelled");
                },
                message,
            });
        });
    }

    private promptForRuleAcceptance(): Promise<AcceptedRules | undefined> {
        return new Promise((resolve, _) => {
            captureRulesAcceptanceStore.set({
                resolve: (accepted: boolean) => {
                    let acceptedRules: AcceptedRules | undefined = undefined;

                    if (accepted) {
                        acceptedRules = {
                            chat: undefined,
                            community: undefined,
                        };

                        if (this._liveState.currentChatRules?.enabled ?? false) {
                            acceptedRules.chat = this._liveState.currentChatRules?.version;
                        }

                        if (this._liveState.currentCommunityRules?.enabled ?? false) {
                            acceptedRules.community = this._liveState.currentChatRules?.version;
                        }
                    }

                    captureRulesAcceptanceStore.set(undefined);
                    resolve(acceptedRules);
                },
            });
        });
    }

    claimDailyChit(): Promise<ClaimDailyChitResponse> {
        const userId = this._liveState.user.userId;

        return this.sendRequest({ kind: "claimDailyChit", userId }).then((resp) => {
            if (resp.kind === "success") {
                this.user.update((user) => ({
                    ...user,
                    chitBalance: resp.chitBalance,
                    streak: resp.streak,
                    nextDailyChitClaim: resp.nextDailyChitClaim,
                }));
                this.overwriteUserInStore(userId, (user) => ({
                    ...user,
                    chitBalance: resp.chitBalance,
                    streak: resp.streak,
                }));
            } else if (resp.kind === "already_claimed") {
                this.user.update((user) => ({
                    ...user,
                    nextDailyChitClaim: resp.nextDailyChitClaim,
                }));
            }

            return resp;
        });
    }

    chitLeaderboard(): Promise<ChitUserBalance[]> {
        return this.sendRequest({ kind: "chitLeaderboard" });
    }

    /**
     * Reactive state provided in the form of svelte stores
     */
    profileStore = profileStore;
    percentageStorageRemaining = percentageStorageRemaining;
    percentageStorageUsed = percentageStorageUsed;
    storageStore = storageStore;
    storageInGb = storageInGb;
    userStore = userStore;
    userCreatedStore = userCreatedStore;
    selectedAuthProviderStore = selectedAuthProviderStore;
    messagesRead = messagesRead;
    threadsFollowedByMeStore = threadsFollowedByMeStore;
    threadsByChatStore = threadsByChatStore;
    serverChatSummariesStore = serverChatSummariesStore;
    chatSummariesStore = chatSummariesStore;
    typersByContext = byContext;
    typing = typing;
    selectedChatId = selectedChatId;
    currentChatMembers = currentChatMembers;
    currentChatMembersMap = currentChatMembersMap;
    currentChatBlockedUsers = currentChatBlockedUsers;
    currentChatInvitedUsers = currentChatInvitedUsers;
    hideMessagesFromDirectBlocked = hideMessagesFromDirectBlocked;
    chatStateStore = chatStateStore;
    unconfirmed = unconfirmed;
    failedMessagesStore = failedMessagesStore;
    cryptoLookup = cryptoLookup;
    cryptoTokensSorted = cryptoTokensSorted;
    enhancedCryptoLookup = enhancedCryptoLookup;
    nervousSystemLookup = nervousSystemLookup;
    exchangeRatesLookupStore = exchangeRatesLookupStore;
    lastCryptoSent = lastCryptoSent;
    draftMessagesStore = draftMessagesStore;
    translationStore = translationStore;
    eventsStore = eventsStore;
    selectedChatStore = selectedChatStore;
    currentChatPinnedMessages = currentChatPinnedMessages;
    currentChatRules = currentChatRules;
    proposalTopicsStore = proposalTopicsStore;
    filteredProposalsStore = filteredProposalsStore;
    cryptoBalance = cryptoBalance;
    selectedServerChatStore = selectedServerChatStore;
    chatSummariesListStore = chatSummariesListStore;
    chatsLoading = chatsLoading;
    chatsInitialised = chatsInitialised;
    currentChatDraftMessage = currentChatDraftMessage;
    blockedUsers = blockedUsers;
    undeletingMessagesStore = undeletingMessagesStore;
    focusMessageIndex = focusMessageIndex;
    focusThreadMessageIndex = focusThreadMessageIndex;
    expandedDeletedMessages = expandedDeletedMessages;
    userGroupKeys = userGroupKeys;
    unconfirmedReadByThem = unconfirmedReadByThem;
    currentChatReplyingTo = currentChatReplyingTo;
    currentChatEditingEvent = currentChatEditingEvent;
    isProposalGroup = isProposalGroup;
    currentChatAttachment = currentChatAttachment;
    currentChatTextContent = currentChatTextContent;
    numberOfThreadsStore = numberOfThreadsStore;
    notificationStatus = notificationStatus;
    userMetrics = userMetrics;
    threadEvents = threadEvents;
    isDiamond = isDiamond;
    isLifetimeDiamond = isLifetimeDiamond;
    canExtendDiamond = canExtendDiamond;
    diamondStatus = diamondStatus;
    selectedThreadRootMessageIndex = selectedThreadRootMessageIndex;
    selectedMessageContext = selectedMessageContext;
    userGroupSummaries = userGroupSummaries;
    offlineStore = offlineStore;
    pinNumberRequiredStore = pinNumberRequiredStore;
    capturePinNumberStore = capturePinNumberStore;
    captureRulesAcceptanceStore = captureRulesAcceptanceStore;
    throttleDeadline = throttleDeadline;

    // current community stores
    chatListScope = chatListScopeStore;
    selectedCommunity = selectedCommunity;
    communities = communities;
    communitiesList = communitiesList;
    currentCommunityMembers = currentCommunityMembers;
    currentCommunityRules = currentCommunityRules;
    currentCommunityBlockedUsers = currentCommunityBlockedUsers;
    currentCommunityInvitedUsers = currentCommunityInvitedUsers;
    currentCommunityUserGroups = currentCommunityUserGroups;
    communityStateStore = communityStateStore;
    favouritesStore = favouritesStore;
    globalStateStore = globalStateStore;
    unreadGroupCounts = unreadGroupCounts;
    groupVideoCallCounts = groupVideoCallCounts;
    unreadDirectCounts = unreadDirectCounts;
    directVideoCallCounts = directVideoCallCounts;
    favouritesVideoCallCounts = favouritesVideoCallCounts;
    unreadFavouriteCounts = unreadFavouriteCounts;
    unreadCommunityChannelCounts = unreadCommunityChannelCounts;
    communityChannelVideoCallCounts = communityChannelVideoCallCounts;
    globalUnreadCount = globalUnreadCount;
    mergeCombinedUnreadCounts = mergeCombinedUnreadCounts;
    moderationFlags = moderationFlags;
    isEventKindHidden = isEventKindHidden;
}<|MERGE_RESOLUTION|>--- conflicted
+++ resolved
@@ -394,11 +394,8 @@
     AcceptedRules,
     ClaimDailyChitResponse,
     VerifiedCredentialArgs,
-<<<<<<< HEAD
+    VideoCallContent,
     GenerateChallengeResponse,
-=======
-    VideoCallContent,
->>>>>>> d3d1d579
 } from "openchat-shared";
 import {
     AuthProvider,
