import { compareUsersOnlineFirst, nullUser } from "./user";
import {
    ChatSummary,
    EventWrapper,
    GroupChatSummary,
    MessageContent,
    TextContent,
    ChatEvent,
    ReplyContext,
    Reaction,
    Message,
    Mention,
    CandidateGroupChat,
    PollVotes,
    PollContent,
    MemberRole,
    PermissionRole,
    CryptocurrencyContent,
    AggregateCommonEvents,
    ChatMetrics,
    SendMessageSuccess,
    TransferSuccess,
    ThreadSummary,
    PartialUserSummary,
    UserLookup,
    UserSummary,
    LocalChatSummaryUpdates,
    LocalMessageUpdates,
    LocalReaction,
    emptyChatMetrics,
    Cryptocurrency,
    cryptoLookup,
    LocalPollVote,
} from "openchat-shared";
import { UnsupportedValueError, getContentAsText, eventIsVisible } from "openchat-shared";
import { distinctBy, groupWhile } from "../utils/list";
import { areOnSameDay } from "../utils/date";
import { v1 as uuidv1 } from "uuid";
import { messagesRead } from "../stores/markRead";
import { OPENCHAT_BOT_AVATAR_URL, OPENCHAT_BOT_USER_ID, userStore } from "../stores/user";
import Identicon from "identicon.js";
import md5 from "md5";
import { rtcConnectionsManager } from "../utils/rtcConnectionsManager";
import type { UnconfirmedMessages } from "../stores/unconfirmed";
import type { MessageFormatter } from "./i18n";
import { get } from "svelte/store";
import { formatTokens } from "./cryptoFormatter";
import { currentChatUserIds } from "../stores/chat";
import type { TypersByKey } from "../stores/typing";

const MAX_RTC_CONNECTIONS_PER_CHAT = 10;
const MERGE_MESSAGES_SENT_BY_SAME_USER_WITHIN_MILLIS = 60 * 1000; // 1 minute

export function isPreviewing(chat: ChatSummary): boolean {
    return chat.kind === "group_chat" && chat.myRole === "previewer";
}

export function isFrozen(chat: ChatSummary): boolean {
    return chat.kind === "group_chat" && chat.frozen;
}

export function newMessageId(): bigint {
    return BigInt(parseInt(uuidv1().replace(/-/g, ""), 16));
}

export function upToDate(chat: ChatSummary, events: EventWrapper<ChatEvent>[]): boolean {
    return (
        chat.latestMessage === undefined ||
        events[events.length - 1]?.index >= chat.latestEventIndex
    );
}

export function getRecentlyActiveUsers(
    chat: ChatSummary,
    events: EventWrapper<ChatEvent>[],
    maxUsers: number
): Set<string> {
    const users = new Set<string>();
    if (upToDate(chat, events)) {
        const tenMinsAgo = Date.now() - 10 * 60 * 1000;

        for (let i = events.length - 1; i >= 0; i--) {
            const event = events[i];
            if (event.timestamp < tenMinsAgo) break;

            const activeUser = activeUserIdFromEvent(event.event);
            if (activeUser !== undefined) {
                users.add(activeUser);
                if (users.size >= maxUsers) {
                    break;
                }
            }
        }
    }
    return users;
}

export function getUsersToMakeRtcConnectionsWith(
    myUserId: string,
    chat: ChatSummary,
    events: EventWrapper<ChatEvent>[]
): string[] {
    if (chat.kind === "direct_chat") {
        return [chat.chatId];
    }

    const activeUsers = getRecentlyActiveUsers(chat, events, MAX_RTC_CONNECTIONS_PER_CHAT);
    return activeUsers.has(myUserId) ? Array.from(activeUsers).filter((u) => u !== myUserId) : [];
}

export function makeRtcConnections(
    myUserId: string,
    chat: ChatSummary,
    events: EventWrapper<ChatEvent>[],
    lookup: UserLookup
): void {
    const userIds = getUsersToMakeRtcConnectionsWith(myUserId, chat, events);
    if (userIds.length === 0) return;

    userIds
        .map((u) => lookup[u])
        .filter((user) => user.kind === "user" && !rtcConnectionsManager.exists(user.userId))
        .map((user) => user.userId)
        .forEach((userId) => {
            rtcConnectionsManager.create(myUserId, userId);
        });
}

// Returns the userId of the user who triggered the event
export function activeUserIdFromEvent(event: ChatEvent): string | undefined {
    switch (event.kind) {
        case "message":
            return event.sender;
        case "member_joined":
        case "member_assumes_super_admin":
        case "member_relinquishes_super_admin":
            return event.userId;
        case "name_changed":
        case "desc_changed":
        case "rules_changed":
        case "avatar_changed":
        case "role_changed":
        case "permissions_changed":
        case "group_visibility_changed":
        case "group_invite_code_changed":
            return event.changedBy;
        case "group_chat_created":
            return event.created_by;
        case "members_added":
            return event.addedBy;
        case "members_removed":
            return event.removedBy;
        case "users_blocked":
            return event.blockedBy;
        case "users_unblocked":
            return event.unblockedBy;
        case "ownership_transferred":
            return event.oldOwner;
        case "message_pinned":
            return event.pinnedBy;
        case "message_unpinned":
            return event.unpinnedBy;
        case "message_deleted":
        case "message_undeleted":
        case "message_edited":
        case "reaction_added":
        case "reaction_removed":
        case "poll_vote_registered":
        case "poll_vote_deleted":
            return event.message.updatedBy;
        case "direct_chat_created":
        case "aggregate_common_events":
        case "poll_ended":
        case "thread_updated":
        case "proposals_updated":
        case "member_dismissed_as_super_admin":
        case "member_left": // We exclude participant_left events since the user is no longer in the group
        case "chat_frozen":
        case "chat_unfrozen":
            return undefined;
        default:
            throw new UnsupportedValueError("Unexpected ChatEvent type received", event);
    }
}

export function getMinVisibleMessageIndex(chat: ChatSummary): number {
    if (chat.kind === "direct_chat") return 0;
    return chat.minVisibleMessageIndex;
}

export function messageIsReadByThem(chat: ChatSummary, messageIndex: number): boolean {
    if (chat.kind === "group_chat") return true;
    return chat.readByThemUpTo !== undefined && chat.readByThemUpTo >= messageIndex;
}

export function getMembersString(
    user: UserSummary,
    userLookup: UserLookup,
    memberIds: string[],
    unknownUser: string,
    you: string,
    compareUsersFn?: (u1: PartialUserSummary, u2: PartialUserSummary) => number,
    truncate = true
): string {
    if (truncate && memberIds.length > 5) {
        return `${memberIds.length} members`;
    }
    const sorted = memberIds
        .map((id) => userLookup[id] ?? nullUser(unknownUser))
        .sort(compareUsersFn ?? compareUsersOnlineFirst)
        .map((p) => (p.userId === user.userId ? you : p.username));

    // TODO Improve i18n, don't hardcode 'and'
    return sorted.length > 1
        ? `${sorted.slice(0, -1).join(", ")} and ${sorted[sorted.length - 1]}`
        : sorted.join();
}

function addCaption(caption: string | undefined, content: MessageContent): MessageContent {
    return content.kind !== "text_content" &&
        content.kind !== "deleted_content" &&
        content.kind !== "placeholder_content" &&
        content.kind !== "poll_content" &&
        content.kind !== "proposal_content" &&
        content.kind !== "custom_content" &&
        content.kind !== "crypto_content"
        ? { ...content, caption }
        : content;
}

export function getMessageContent(
    content: string | undefined,
    fileToAttach: MessageContent | undefined
): MessageContent {
    return fileToAttach
        ? addCaption(content, fileToAttach)
        : ({
              kind: "text_content",
              text: content ?? "",
          } as TextContent);
}

const blobbyContentTypes = ["file_content", "image_content", "video_content", "audio_content"];

export function createMessage(
    userId: string,
    messageIndex: number,
    content: string | undefined,
    replyingTo: ReplyContext | undefined,
    fileToAttach: MessageContent | undefined
): Message {
    return {
        kind: "message",
        content: getMessageContent(content, fileToAttach),
        sender: userId,
        repliesTo: replyingTo,
        messageId: newMessageId(),
        messageIndex,
        reactions: [],
        edited: false,
        forwarded: false,
    };
}

function messageMentionsUser(
    formatter: MessageFormatter,
    userId: string,
    msg: EventWrapper<Message>
): boolean {
    const txt = getContentAsText(formatter, msg.event.content);
    return txt.indexOf(`@UserId(${userId})`) >= 0;
}

function mentionsFromMessages(
    formatter: MessageFormatter,
    userId: string,
    messages: EventWrapper<Message>[]
): Mention[] {
    return messages.reduce((mentions, msg) => {
        if (messageMentionsUser(formatter, userId, msg)) {
            mentions.push({
                messageId: msg.event.messageId,
                messageIndex: msg.event.messageIndex,
                eventIndex: msg.index,
                mentionedBy: msg.event.sender,
            });
        }
        return mentions;
    }, [] as Mention[]);
}

export function mergeUnconfirmedThreadsIntoSummary(
    chat: GroupChatSummary,
    unconfirmed: UnconfirmedMessages
): GroupChatSummary {
    return {
        ...chat,
        latestThreads: chat.latestThreads.map((t) => {
            const unconfirmedMsgs =
                unconfirmed[`${chat.chatId}_${t.threadRootMessageIndex}`]?.messages ?? [];
            if (unconfirmedMsgs.length > 0) {
                let msgIdx = t.latestMessageIndex;
                let evtIdx = t.latestEventIndex;
                const latestUnconfirmedMessage = unconfirmedMsgs[unconfirmedMsgs.length - 1];
                if (latestUnconfirmedMessage.event.messageIndex > msgIdx) {
                    msgIdx = latestUnconfirmedMessage.event.messageIndex;
                }
                if (latestUnconfirmedMessage.index > evtIdx) {
                    evtIdx = latestUnconfirmedMessage.index;
                }
                return {
                    ...t,
                    latestEventIndex: evtIdx,
                    latestMessageIndex: msgIdx,
                };
            }
            return t;
        }),
    };
}

export function mergeLocalSummaryUpdates(
    server: Record<string, ChatSummary>,
    localUpdates: Record<string, LocalChatSummaryUpdates>
): Record<string, ChatSummary> {
    if (Object.keys(localUpdates).length === 0) return server;

    const merged = { ...server };

    for (const [chatId, localUpdate] of Object.entries(localUpdates)) {
        if (localUpdate.added !== undefined) {
            const current = merged[chatId];
            if (current === undefined || isPreviewing(current)) {
                merged[chatId] = localUpdate.added;
            }
        }
        if (localUpdate.updated !== undefined) {
            const current = merged[chatId];
            const updated = localUpdate.updated;
            if (current !== undefined) {
                if (updated.kind === undefined) {
                    merged[chatId] = {
                        ...current,
                        notificationsMuted:
                            updated.notificationsMuted ?? current.notificationsMuted,
                        archived: updated.archived ?? current.archived,
                    };
                } else if (current.kind === "group_chat" && updated.kind === "group_chat") {
                    merged[chatId] = {
                        ...current,
                        name: updated.name ?? current.name,
                        description: updated.description ?? current.description,
                        public: updated.public ?? current.public,
                        myRole: updated.myRole ?? current.myRole,
                        notificationsMuted:
                            updated.notificationsMuted ?? current.notificationsMuted,
                        archived: updated.archived ?? current.archived,
                        permissions: {
                            ...current.permissions,
                            ...updated.permissions,
                        },
                    };
                }
            }
        }
        if (localUpdate.removedAtTimestamp) {
            const chat = merged[chatId];
            if (
                chat !== undefined &&
                ((chat.kind === "direct_chat" &&
                    chat.dateCreated < localUpdate.removedAtTimestamp) ||
                    (chat.kind === "group_chat" && chat.joined < localUpdate.removedAtTimestamp))
            ) {
                delete merged[chatId];
            }
        }
    }

    return merged;
}

export function mergeUnconfirmedIntoSummary(
    formatter: MessageFormatter,
    userId: string,
    chatSummary: ChatSummary,
    unconfirmed: UnconfirmedMessages,
    localUpdates: Record<string, LocalMessageUpdates>
): ChatSummary {
    const unconfirmedMessages = unconfirmed[chatSummary.chatId]?.messages;

    let latestMessage = chatSummary.latestMessage;
    let latestEventIndex = chatSummary.latestEventIndex;
    let mentions = chatSummary.kind === "group_chat" ? chatSummary.mentions : [];
    if (unconfirmedMessages != undefined && unconfirmedMessages.length > 0) {
        const incomingMentions = mentionsFromMessages(formatter, userId, unconfirmedMessages);
        mentions = mergeMentions(mentions, incomingMentions);
        const latestUnconfirmedMessage = unconfirmedMessages[unconfirmedMessages.length - 1];
        if (
            latestMessage === undefined ||
            latestUnconfirmedMessage.event.messageIndex > latestMessage.event.messageIndex
        ) {
            latestMessage = latestUnconfirmedMessage;
        }
        if (latestUnconfirmedMessage.index > latestEventIndex) {
            latestEventIndex = latestUnconfirmedMessage.index;
        }
    }
    if (latestMessage !== undefined) {
        const updates = localUpdates[latestMessage.event.messageId.toString()];
        if (updates !== undefined) {
            latestMessage = {
                ...latestMessage,
                event: mergeLocalUpdates(latestMessage.event, updates, undefined),
            };
        }
    }

    if (chatSummary.kind === "group_chat") {
        if (unconfirmedMessages !== undefined) {
            chatSummary = mergeUnconfirmedThreadsIntoSummary(chatSummary, unconfirmed);
        }
        return {
            ...chatSummary,
            latestMessage,
            latestEventIndex,
            mentions,
        };
    } else {
        return {
            ...chatSummary,
            latestMessage,
            latestEventIndex,
        };
    }
}

function mergeMentions(existing: Mention[], incoming: Mention[]): Mention[] {
    return [
        ...existing,
        ...incoming.filter(
            (m1) => existing.find((m2) => m1.messageId === m2.messageId) === undefined
        ),
    ];
}

export function sameUser(a: EventWrapper<ChatEvent>, b: EventWrapper<ChatEvent>): boolean {
    if (a.event.kind === "message" && b.event.kind === "message") {
        return (
            a.event.sender === b.event.sender &&
            b.timestamp - a.timestamp < MERGE_MESSAGES_SENT_BY_SAME_USER_WITHIN_MILLIS
        );
    }
    return false;
}

export function groupBySender<T extends ChatEvent>(events: EventWrapper<T>[]): EventWrapper<T>[][] {
    return groupWhile(sameUser, events);
}

export function groupEvents(
    events: EventWrapper<ChatEvent>[],
    myUserId: string,
    groupInner?: (events: EventWrapper<ChatEvent>[]) => EventWrapper<ChatEvent>[][]
): EventWrapper<ChatEvent>[][][] {
    return groupWhile(sameDate, events.filter(eventIsVisible))
        .map((e) => reduceJoinedOrLeft(e, myUserId))
        .map(groupInner ?? groupBySender);
}

function reduceJoinedOrLeft(
    events: EventWrapper<ChatEvent>[],
    myUserId: string
): EventWrapper<ChatEvent>[] {
    function getLatestAggregateEventIfExists(
        events: EventWrapper<ChatEvent>[]
    ): AggregateCommonEvents | undefined {
        if (events.length === 0) return undefined;
        const latest = events[events.length - 1];
        return latest.event.kind === "aggregate_common_events" ? latest.event : undefined;
    }

    return events.reduce((previous: EventWrapper<ChatEvent>[], e: EventWrapper<ChatEvent>) => {
<<<<<<< HEAD
        if (
            e.event.kind === "member_joined" ||
            e.event.kind === "member_left" ||
            (e.event.kind === "message" && messageIsHidden(e.event, myUserId))
        ) {
=======
        if (e.event.kind === "member_joined" ||
            e.event.kind === "member_left" ||
            (e.event.kind === "message" && messageIsHidden(e.event, myUserId))) {
>>>>>>> f0b781ea
            let agg = getLatestAggregateEventIfExists(previous);
            if (agg === undefined) {
                agg = {
                    kind: "aggregate_common_events",
                    usersJoined: new Set(),
                    usersLeft: new Set(),
                    messagesDeleted: [],
                };
            } else {
                previous.pop();
            }

            if (e.event.kind === "member_joined") {
                if (agg.usersLeft.has(e.event.userId)) {
                    agg.usersLeft.delete(e.event.userId);
                } else {
                    agg.usersJoined.add(e.event.userId);
                }
            } else if (e.event.kind === "member_left") {
                if (agg.usersJoined.has(e.event.userId)) {
                    agg.usersJoined.delete(e.event.userId);
                } else {
                    agg.usersLeft.add(e.event.userId);
                }
            } else {
                agg.messagesDeleted.push(e.event.messageIndex);
            }

            previous.push({
                event: agg,
                timestamp: e.timestamp,
                index: e.index,
            });
        } else {
            previous.push(e);
        }

        return previous;
    }, []);
}

function messageIsHidden(message: Message, myUserId: string) {
    return (
        message.content.kind === "deleted_content" &&
        message.content.deletedBy !== myUserId &&
        message.sender !== myUserId &&
        message.thread === undefined
    );
}

export function groupMessagesByDate(events: EventWrapper<Message>[]): EventWrapper<Message>[][] {
    return groupWhile(sameDate, events.filter(eventIsVisible));
}

export function getNextEventAndMessageIndexes(
    chat: ChatSummary,
    unconfirmedMessages: EventWrapper<Message>[]
): [number, number] {
    let eventIndex = chat.latestEventIndex;
    let messageIndex = chat.latestMessage?.event.messageIndex ?? -1;
    if (unconfirmedMessages.length > 0) {
        const lastUnconfirmed = unconfirmedMessages[unconfirmedMessages.length - 1];
        if (lastUnconfirmed.index > eventIndex) {
            eventIndex = lastUnconfirmed.index;
        }
        if (lastUnconfirmed.event.messageIndex > messageIndex) {
            messageIndex = lastUnconfirmed.event.messageIndex;
        }
    }
    return [eventIndex + 1, messageIndex + 1];
}

export function latestLoadedMessageIndex(events: EventWrapper<ChatEvent>[]): number | undefined {
    let idx = undefined;
    for (let i = events.length - 1; i >= 0; i--) {
        const e = events[i].event;
        if (e.kind === "message") {
            idx = e.messageIndex;
            break;
        }
    }
    return idx;
}

export function latestAvailableEventIndex(chatSummary: ChatSummary): number | undefined {
    return chatSummary.latestEventIndex;
}

function sameDate(a: { timestamp: bigint }, b: { timestamp: bigint }): boolean {
    return areOnSameDay(new Date(Number(a.timestamp)), new Date(Number(b.timestamp)));
}

export function containsReaction(userId: string, reaction: string, reactions: Reaction[]): boolean {
    const r = reactions.find((r) => r.reaction === reaction);
    return r ? r.userIds.has(userId) : false;
}

// The current events list must already be sorted by ascending event index
export function mergeServerEvents(
    events: EventWrapper<ChatEvent>[],
    newEvents: EventWrapper<ChatEvent>[]
): EventWrapper<ChatEvent>[] {
    const merged = distinctBy([...newEvents, ...events], (e) => e.index);
    merged.sort(sortByIndex);
    return merged;
}

function sortByIndex(a: EventWrapper<ChatEvent>, b: EventWrapper<ChatEvent>): number {
    return a.index - b.index;
}

export function revokeObjectUrls(event?: EventWrapper<ChatEvent>): void {
    if (event?.event.kind === "message") {
        if ("blobUrl" in event.event.content && event.event.content.blobUrl !== undefined) {
            URL.revokeObjectURL(event.event.content.blobUrl);
        }
    }
}

export function serialiseMessageForRtc(messageEvent: EventWrapper<Message>): EventWrapper<Message> {
    if (blobbyContentTypes.includes(messageEvent.event.content.kind)) {
        return {
            ...messageEvent,
            event: {
                ...messageEvent.event,
                content: {
                    kind: "placeholder_content",
                },
            },
        };
    }
    return messageEvent;
}

export function groupChatFromCandidate(
    userId: string,
    chatId: string,
    candidate: CandidateGroupChat
): GroupChatSummary {
    return {
        kind: "group_chat",
        chatId,
        readByMeUpTo: undefined,
        latestEventIndex: 0,
        latestMessage: undefined,
        notificationsMuted: false,
        name: candidate.name,
        description: candidate.description,
        public: candidate.isPublic,
        historyVisibleToNewJoiners: candidate.historyVisible,
        joined: BigInt(Date.now()),
        minVisibleEventIndex: 0,
        minVisibleMessageIndex: 0,
        lastUpdated: BigInt(0),
        memberCount: candidate.members.length + 1, // +1 to include us
        myRole: "owner",
        mentions: [],
        ...candidate.avatar,
        ownerId: userId,
        permissions: candidate.permissions,
        metrics: emptyChatMetrics(),
        myMetrics: emptyChatMetrics(),
        latestThreads: [],
        subtype: undefined,
        archived: false,
        previewed: false,
        frozen: false,
    };
}

export function getStorageRequiredForMessage(content: MessageContent | undefined): number {
    if (content === undefined) return 0;

    switch (content.kind) {
        case "audio_content":
        case "file_content":
        case "image_content":
            return content.blobData?.length ?? 0;
        case "video_content":
            return (
                (content.videoData.blobData?.length ?? 0) +
                (content.imageData.blobData?.length ?? 0)
            );

        default:
            return 0;
    }
}

function updatePollContent(content: PollContent, votes: LocalPollVote[]): PollContent {
    for (const vote of votes) {
        content = {
            ...content,
            votes: updatePollVotes(vote.userId, content, vote.answerIndex, vote.type),
        };
    }
    return content;
}

export function updatePollVotes(
    userId: string,
    poll: PollContent,
    answerIdx: number,
    type: "register" | "delete"
): PollVotes {
    return type === "delete"
        ? removeVoteFromPoll(userId, answerIdx, poll.votes)
        : addVoteToPoll(userId, answerIdx, poll);
}

export function addVoteToPoll(
    userId: string,
    answerIdx: number,
    { votes, config }: PollContent
): PollVotes {
    if (votes.user.includes(answerIdx)) {
        // can't vote for the same thing twice
        return votes;
    }

    let updatedVotes = JSON.parse(JSON.stringify(votes));

    // update the total votes
    if (updatedVotes.total.kind === "anonymous_poll_votes") {
        if (updatedVotes.total.votes[answerIdx] === undefined) {
            updatedVotes.total.votes[answerIdx] = 0;
        }
        updatedVotes.total.votes[answerIdx] = updatedVotes.total.votes[answerIdx] + 1;
    }

    if (updatedVotes.total.kind === "hidden_poll_votes") {
        updatedVotes.total.votes = updatedVotes.total.votes + 1;
    }

    if (updatedVotes.total.kind === "visible_poll_votes") {
        if (updatedVotes.total.votes[answerIdx] === undefined) {
            updatedVotes.total.votes[answerIdx] = [];
        }
        updatedVotes.total.votes[answerIdx].push(userId);
    }

    if (!config.allowMultipleVotesPerUser) {
        // if we are only allowed a single vote then we also need
        // to remove anything we may previously have voted for
        const previousVote = updatedVotes.user[0];
        if (previousVote !== undefined) {
            updatedVotes = removeVoteFromPoll(userId, previousVote, updatedVotes);
        }
    }

    updatedVotes.user.push(answerIdx);

    return updatedVotes;
}

export function removeVoteFromPoll(userId: string, answerIdx: number, votes: PollVotes): PollVotes {
    votes.user = votes.user.filter((i) => i !== answerIdx);
    if (votes.total.kind === "anonymous_poll_votes") {
        votes.total.votes[answerIdx] = votes.total.votes[answerIdx] - 1;
    }
    if (votes.total.kind === "hidden_poll_votes") {
        votes.total.votes = votes.total.votes - 1;
    }
    if (votes.total.kind === "visible_poll_votes") {
        votes.total.votes[answerIdx] = votes.total.votes[answerIdx].filter((u) => u !== userId);
    }
    votes.user = votes.user.filter((a) => a !== answerIdx);
    return votes;
}

export function canChangePermissions(chat: ChatSummary): boolean {
    return (
        chat.kind === "group_chat" &&
        !chat.frozen &&
        isPermitted(chat.myRole, chat.permissions.changePermissions)
    );
}

export function canChangeRoles(
    chat: ChatSummary,
    currRole: MemberRole,
    newRole: MemberRole
): boolean {
    if (chat.kind !== "group_chat" || currRole === newRole || chat.frozen) {
        return false;
    }

    switch (newRole) {
        case "super_admin":
            return false;
        case "owner":
            return hasOwnerRights(chat.myRole);
        default:
            return isPermitted(chat.myRole, chat.permissions.changeRoles);
    }
}

export function canAddMembers(chat: ChatSummary): boolean {
    if (chat.kind === "group_chat") {
        return (
            !chat.public && !chat.frozen && isPermitted(chat.myRole, chat.permissions.addMembers)
        );
    } else {
        return false;
    }
}

export function canRemoveMembers(chat: ChatSummary): boolean {
    if (chat.kind === "group_chat") {
        return (
            !chat.public && !chat.frozen && isPermitted(chat.myRole, chat.permissions.removeMembers)
        );
    } else {
        return false;
    }
}

export function canBlockUsers(chat: ChatSummary): boolean {
    if (chat.kind === "group_chat") {
        return chat.public && !chat.frozen && isPermitted(chat.myRole, chat.permissions.blockUsers);
    } else {
        return true;
    }
}

export function canUnblockUsers(chat: ChatSummary): boolean {
    if (chat.kind === "group_chat") {
        return chat.public && !chat.frozen && isPermitted(chat.myRole, chat.permissions.blockUsers);
    } else {
        return true;
    }
}

export function canDeleteOtherUsersMessages(chat: ChatSummary): boolean {
    if (chat.kind === "group_chat" && !chat.frozen) {
        return isPermitted(chat.myRole, chat.permissions.deleteMessages);
    } else {
        return false;
    }
}

export function canEditGroupDetails(chat: ChatSummary): boolean {
    if (chat.kind === "group_chat" && !chat.frozen) {
        return isPermitted(chat.myRole, chat.permissions.updateGroup);
    } else {
        return false;
    }
}

export function canPinMessages(chat: ChatSummary): boolean {
    if (chat.kind === "group_chat" && !chat.frozen) {
        return isPermitted(chat.myRole, chat.permissions.pinMessages);
    } else {
        return false;
    }
}

export function canInviteUsers(chat: ChatSummary): boolean {
    if (chat.kind === "group_chat" && !chat.frozen) {
        return chat.public || isPermitted(chat.myRole, chat.permissions.inviteUsers);
    } else {
        return false;
    }
}

export function canCreatePolls(chat: ChatSummary): boolean {
    if (chat.kind === "group_chat") {
        return !chat.frozen && isPermitted(chat.myRole, chat.permissions.createPolls);
    } else {
        return true;
    }
}

export function canSendMessages(
    chat: ChatSummary,
    userLookup: UserLookup,
    proposalsBotUserId: string
): boolean {
    if (chat.kind === "group_chat") {
        return !chat.frozen && isPermitted(chat.myRole, chat.permissions.sendMessages);
    }

    const user = userLookup[chat.them];
    if (user === undefined || user.suspended) {
        return false;
    }
    if (user.kind === "user") {
        return true;
    }
    if (user.userId === OPENCHAT_BOT_USER_ID || user.userId === proposalsBotUserId) {
        return false;
    }
    return true;
}

export function canReactToMessages(chat: ChatSummary): boolean {
    if (chat.kind === "group_chat") {
        return !chat.frozen && isPermitted(chat.myRole, chat.permissions.reactToMessages);
    } else {
        return true;
    }
}

export function canReplyInThread(chat: ChatSummary): boolean {
    if (chat.kind === "group_chat" && !chat.frozen) {
        return isPermitted(chat.myRole, chat.permissions.replyInThread);
    } else {
        return false;
    }
}

export function canLeaveGroup(chat: ChatSummary): boolean {
    if (chat.kind === "group_chat" && !chat.frozen) {
        return chat.myRole !== "owner";
    } else {
        return false;
    }
}

export function canDeleteGroup(chat: ChatSummary): boolean {
    if (chat.kind === "group_chat" && !chat.frozen) {
        return hasOwnerRights(chat.myRole);
    } else {
        return false;
    }
}

export function canMakeGroupPrivate(chat: ChatSummary): boolean {
    if (chat.kind === "group_chat" && !chat.frozen) {
        return chat.public && hasOwnerRights(chat.myRole);
    } else {
        return false;
    }
}

function hasOwnerRights(role: MemberRole): boolean {
    return role === "owner" || role === "super_admin";
}

function isPermitted(role: MemberRole, permissionRole: PermissionRole): boolean {
    if (role === "previewer") {
        return false;
    }

    switch (permissionRole) {
        case "owner":
            return hasOwnerRights(role);
        case "admins":
            return role !== "participant";
        case "members":
            return true;
    }
}

export function mergeChatMetrics(a: ChatMetrics, b: ChatMetrics): ChatMetrics {
    return {
        audioMessages: a.audioMessages + b.audioMessages,
        cyclesMessages: a.cyclesMessages + b.cyclesMessages,
        edits: a.edits + b.edits,
        icpMessages: a.icpMessages + b.icpMessages,
        giphyMessages: a.giphyMessages + b.giphyMessages,
        deletedMessages: a.deletedMessages + b.deletedMessages,
        fileMessages: a.fileMessages + b.fileMessages,
        pollVotes: a.pollVotes + b.pollVotes,
        textMessages: a.textMessages + b.textMessages,
        imageMessages: a.imageMessages + b.imageMessages,
        replies: a.replies + b.replies,
        videoMessages: a.videoMessages + b.videoMessages,
        polls: a.polls + b.polls,
        reactions: a.reactions + b.reactions,
    };
}

export function metricsEqual(a: ChatMetrics, b: ChatMetrics): boolean {
    return Object.keys(a).reduce<boolean>(
        (same, k) => same && a[k as keyof ChatMetrics] === b[k as keyof ChatMetrics],
        true
    );
}

export function getFirstUnreadMention(chat: ChatSummary): Mention | undefined {
    if (chat.kind === "direct_chat") return undefined;
    return chat.mentions.find(
        (m) => !messagesRead.isRead(chat.chatId, m.messageIndex, m.messageId)
    );
}

export function canForward(content: MessageContent): boolean {
    return (
        content.kind !== "crypto_content" &&
        content.kind !== "poll_content" &&
        content.kind !== "deleted_content" &&
        content.kind !== "proposal_content" &&
        content.kind !== "placeholder_content"
    );
}

export function buildUserAvatarUrl(pattern: string, userId: string, avatarId?: bigint): string {
    return avatarId !== undefined
        ? buildBlobUrl(pattern, userId, avatarId, "avatar")
        : userId === OPENCHAT_BOT_USER_ID
        ? OPENCHAT_BOT_AVATAR_URL
        : buildIdenticonUrl(userId);
}

export function buildBlobUrl(
    pattern: string,
    canisterId: string,
    blobId: bigint,
    blobType: "blobs" | "avatar"
): string {
    return `${pattern
        .replace("{canisterId}", canisterId)
        .replace("{blobType}", blobType)}${blobId}`;
}

function buildIdenticonUrl(userId: string): string {
    const identicon = new Identicon(md5(userId), {
        margin: 0,
        format: "svg",
    });
    return `data:image/svg+xml;base64,${identicon}`;
}

export function mergeSendMessageResponse(
    msg: Message,
    resp: SendMessageSuccess | TransferSuccess
): EventWrapper<Message> {
    return {
        index: resp.eventIndex,
        timestamp: resp.timestamp,
        event: {
            ...msg,
            messageIndex: resp.messageIndex,
            content:
                resp.kind === "transfer_success"
                    ? ({ ...msg.content, transfer: resp.transfer } as CryptocurrencyContent)
                    : msg.content,
        },
    };
}

export function markAllRead(chat: ChatSummary): void {
    const latestMessageIndex = chat.latestMessage?.event.messageIndex;
    if (latestMessageIndex !== undefined) {
        messagesRead.markReadUpTo(chat.chatId, latestMessageIndex);
    }
}

export function mergeEventsAndLocalUpdates(
    events: EventWrapper<ChatEvent>[],
    unconfirmed: EventWrapper<Message>[],
    localUpdates: Record<string, LocalMessageUpdates>
): EventWrapper<ChatEvent>[] {
    const eventIndexes = new Set<number>();

    function processEvent(e: EventWrapper<ChatEvent>) {
        eventIndexes.add(e.index);

        if (e.event.kind === "message") {
            const updates = localUpdates[e.event.messageId.toString()];
            const replyContextUpdates =
                e.event.repliesTo?.kind === "rehydrated_reply_context"
                    ? localUpdates[e.event.repliesTo.messageId.toString()]
                    : undefined;

            if (updates !== undefined || replyContextUpdates !== undefined) {
                return {
                    ...e,
                    event: mergeLocalUpdates(e.event, updates, replyContextUpdates),
                };
            }
        }
        return e;
    }
    const merged = events.map((e) => processEvent(e));

    if (unconfirmed.length > 0) {
        unconfirmed.sort(sortByIndex);

        let anyAdded = false;
        for (const message of unconfirmed) {
            // Only include unconfirmed events that are either contiguous with the loaded confirmed events, or are the
            // first events in a new chat
            if (
                (eventIndexes.size === 0 && message.index <= 1) ||
                eventIndexes.has(message.index - 1) ||
                eventIndexes.has(message.index) ||
                eventIndexes.has(message.index + 1)
            ) {
                merged.push(processEvent(message));
                anyAdded = true;
            }
        }
        if (anyAdded) {
            merged.sort(sortByIndex);
        }
    }

    return merged;
}

function mergeLocalUpdates(
    message: Message,
    localUpdates: LocalMessageUpdates | undefined,
    replyContextLocalUpdates: LocalMessageUpdates | undefined
): Message {
    if (localUpdates === undefined && replyContextLocalUpdates === undefined) return message;

    if (localUpdates?.deleted !== undefined) {
        return {
            ...message,
            content: {
                kind: "deleted_content",
                deletedBy: localUpdates.deleted.deletedBy,
                timestamp: localUpdates.deleted.timestamp,
            },
        };
    }

    message = { ...message };

    if (localUpdates?.editedContent !== undefined) {
        message.content = localUpdates.editedContent;
        message.edited = true;
    }

    if (localUpdates?.undeletedContent !== undefined) {
        message.content = localUpdates.undeletedContent;
    }

    if (localUpdates?.reactions !== undefined) {
        let reactions = [...message.reactions];
        for (const localReaction of localUpdates.reactions) {
            reactions = applyLocalReaction(localReaction, reactions);
        }
        message.reactions = reactions;
    }

    if (localUpdates?.pollVotes !== undefined && message.content.kind === "poll_content") {
        message.content = updatePollContent(message.content, localUpdates.pollVotes);
    }

    if (localUpdates?.threadSummary !== undefined) {
        message.thread =
            message.thread === undefined
                ? localUpdates.threadSummary
                : mergeThreadSummaries(message.thread, localUpdates.threadSummary);
    }

    if (
        message.repliesTo?.kind === "rehydrated_reply_context" &&
        replyContextLocalUpdates !== undefined
    ) {
        if (replyContextLocalUpdates?.deleted !== undefined) {
            message.repliesTo = {
                ...message.repliesTo,
                content: {
                    kind: "deleted_content",
                    deletedBy: replyContextLocalUpdates.deleted.deletedBy,
                    timestamp: replyContextLocalUpdates.deleted.timestamp,
                },
            };
        } else {
            message.repliesTo = { ...message.repliesTo };

            if (replyContextLocalUpdates.editedContent !== undefined) {
                message.repliesTo.content = replyContextLocalUpdates.editedContent;
            }
            if (
                replyContextLocalUpdates.pollVotes !== undefined &&
                message.repliesTo.content.kind === "poll_content"
            ) {
                message.repliesTo.content = updatePollContent(
                    message.repliesTo.content,
                    replyContextLocalUpdates.pollVotes
                );
            }
        }
    }
    return message;
}

export function mergeThreadSummaries(a: ThreadSummary, b: ThreadSummary): ThreadSummary {
    return {
        participantIds: new Set<string>([...a.participantIds, ...b.participantIds]),
        numberOfReplies: Math.max(a.numberOfReplies, b.numberOfReplies),
        latestEventIndex: Math.max(a.latestEventIndex, b.latestEventIndex),
        latestEventTimestamp:
            a.latestEventTimestamp > b.latestEventTimestamp
                ? a.latestEventTimestamp
                : b.latestEventTimestamp,
    };
}

export function applyLocalReaction(local: LocalReaction, reactions: Reaction[]): Reaction[] {
    const r = reactions.find((r) => r.reaction === local.reaction);
    if (r === undefined) {
        if (local.kind === "add") {
            reactions.push({ reaction: local.reaction, userIds: new Set([local.userId]) });
        }
    } else {
        if (local.kind === "add") {
            r.userIds.add(local.userId);
        } else {
            r.userIds.delete(local.userId);
            if (r.userIds.size === 0) {
                reactions = reactions.filter((r) => r.reaction !== local.reaction);
            }
        }
    }
    return reactions;
}

export function findMessageById(
    messageId: bigint,
    events: EventWrapper<ChatEvent>[]
): EventWrapper<Message> | undefined {
    for (const event of events) {
        if (event.event.kind === "message" && event.event.messageId === messageId) {
            return event as EventWrapper<Message>;
        }
    }
    return undefined;
}

export function buildTransactionLink(
    formatter: MessageFormatter,
    content: CryptocurrencyContent
): string | undefined {
    const url = buildTransactionUrl(content);
    return url !== undefined
        ? formatter("tokenTransfer.viewTransaction", { values: { url } })
        : undefined;
}

export function buildTransactionUrl(content: CryptocurrencyContent): string | undefined {
    if (content.transfer.kind !== "completed") {
        return undefined;
    }
    // TODO: Where can we see the transactions for other tokens? In OpenChat I suppose...
    return `https://dashboard.internetcomputer.org/transaction/${content.transfer.transactionHash}`;
}

export function buildCryptoTransferText(
    formatter: MessageFormatter,
    myUserId: string,
    senderId: string,
    content: CryptocurrencyContent,
    me: boolean
): string | undefined {
    if (content.transfer.kind !== "completed" && content.transfer.kind !== "pending") {
        return undefined;
    }

    function username(userId: string): string {
        const lookup = get(userStore);

        return userId === myUserId
            ? formatter("you")
            : `${lookup[userId]?.username ?? formatter("unknown")}`;
    }

    const values = {
        amount: formatTokens(content.transfer.amountE8s, 0),
        receiver: username(content.transfer.recipient),
        sender: username(senderId),
        token: toSymbol(content.transfer.token),
    };

    const key =
        content.transfer.kind === "completed"
            ? "confirmedSent"
            : me
            ? "pendingSentByYou"
            : "pendingSent";

    return formatter(`tokenTransfer.${key}`, { values });
}

function toSymbol(token: Cryptocurrency): string {
    return cryptoLookup[token].symbol;
}

export function stopTyping(
    { kind, chatId }: ChatSummary,
    userId: string,
    threadRootMessageIndex?: number
): void {
    rtcConnectionsManager.sendMessage([...get(currentChatUserIds)], {
        kind: "remote_user_stopped_typing",
        chatType: kind,
        chatId,
        userId,
        threadRootMessageIndex,
    });
}

export function startTyping(
    { kind, chatId }: ChatSummary,
    userId: string,
    threadRootMessageIndex?: number
): void {
    rtcConnectionsManager.sendMessage([...get(currentChatUserIds)], {
        kind: "remote_user_typing",
        chatType: kind,
        chatId,
        userId,
        threadRootMessageIndex,
    });
}

export function getTypingString(
    formatter: MessageFormatter,
    users: UserLookup,
    key: string,
    typing: TypersByKey
): string | undefined {
    const typers = typing[key];
    if (typers === undefined || typers.size === 0) return undefined;

    if (typers.size > 1) {
        return formatter("membersAreTyping", { values: { number: typers.size } });
    } else {
        const userIds = [...typers];
        const username = users[userIds[0]]?.username ?? formatter("unknown");
        return formatter("memberIsTyping", { values: { username } });
    }
}

export function getFirstUnreadMessageIndex(chat: ChatSummary): number | undefined {
    if (chat.kind === "group_chat" && chat.myRole === "previewer") return undefined;

    return messagesRead.getFirstUnreadMessageIndex(
        chat.chatId,
        chat.latestMessage?.event.messageIndex
    );
}<|MERGE_RESOLUTION|>--- conflicted
+++ resolved
@@ -480,17 +480,11 @@
     }
 
     return events.reduce((previous: EventWrapper<ChatEvent>[], e: EventWrapper<ChatEvent>) => {
-<<<<<<< HEAD
         if (
             e.event.kind === "member_joined" ||
             e.event.kind === "member_left" ||
             (e.event.kind === "message" && messageIsHidden(e.event, myUserId))
         ) {
-=======
-        if (e.event.kind === "member_joined" ||
-            e.event.kind === "member_left" ||
-            (e.event.kind === "message" && messageIsHidden(e.event, myUserId))) {
->>>>>>> f0b781ea
             let agg = getLatestAggregateEventIfExists(previous);
             if (agg === undefined) {
                 agg = {
