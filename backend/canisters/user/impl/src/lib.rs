use crate::model::alerts::Alerts;
use crate::model::direct_chats::DirectChats;
use crate::model::failed_messages_pending_retry::FailedMessagesPendingRetry;
use crate::model::group_chats::GroupChats;
use crate::model::recommended_group_exclusions::RecommendedGroupExclusions;
use crate::model::transactions::Transactions;
use crate::model::user_cycles_balance::UserCyclesBalance;
use crate::model::user_preferences::UserPreferences;
use candid::{CandidType, Principal};
use canister_logger::LogMessagesWrapper;
use canister_state_macros::canister_state;
use ic_ledger_types::AccountIdentifier;
use ledger_utils::default_ledger_account;
use notifications_canister::c2c_push_notification;
use serde::{Deserialize, Serialize};
use std::cell::RefCell;
use std::collections::HashSet;
use types::{Avatar, CanisterId, Cycles, Notification, TimestampMillis, Timestamped, UserId, Version};
use utils::env::Environment;
use utils::memory;
use utils::rand::get_random_item;
use utils::regular_jobs::RegularJobs;

mod guards;
mod lifecycle;
mod model;
mod queries;
mod regular_jobs;
mod updates;

thread_local! {
    static LOG_MESSAGES: RefCell<LogMessagesWrapper> = RefCell::default();
    static WASM_VERSION: RefCell<Timestamped<Version>> = RefCell::default();
}

canister_state!(RuntimeState);

struct RuntimeState {
    pub env: Box<dyn Environment>,
    pub data: Data,
    pub regular_jobs: RegularJobs<Data>,
}

impl RuntimeState {
    pub fn new(env: Box<dyn Environment>, data: Data, regular_jobs: RegularJobs<Data>) -> RuntimeState {
        RuntimeState { env, data, regular_jobs }
    }

    pub fn is_caller_owner(&self) -> bool {
        self.env.caller() == self.data.owner
    }

    pub fn is_caller_user_index(&self) -> bool {
        self.env.caller() == self.data.user_index_canister_id
    }

    pub fn is_caller_callback_canister(&self) -> bool {
        self.env.caller() == self.data.callback_canister_id
    }

    pub fn is_caller_ledger_sync_canister(&self) -> bool {
        self.env.caller() == self.data.callback_canister_id
    }

    pub fn push_notification(&mut self, recipients: Vec<UserId>, notification: Notification) {
        let random = self.env.random_u32() as usize;

        if let Some(canister_id) = get_random_item(&self.data.notifications_canister_ids, random) {
            let args = c2c_push_notification::Args {
                recipients,
                notification,
            };
            ic_cdk::spawn(push_notification_inner(*canister_id, args));
        }

        async fn push_notification_inner(canister_id: CanisterId, args: notifications_canister::c2c_push_notification::Args) {
            let _ = notifications_canister_c2c_client::c2c_push_notification(canister_id, &args).await;
        }
    }

    pub fn metrics(&self) -> Metrics {
        let chat_metrics = self.data.direct_chats.metrics();
        Metrics {
            memory_used: memory::used(),
            now: self.env.now(),
            cycles_balance: self.env.cycles_balance(),
            wasm_version: WASM_VERSION.with(|v| **v.borrow()),
            direct_chats: self.data.direct_chats.len() as u32,
            group_chats: self.data.group_chats.len() as u32,
            groups_created: self.data.group_chats.groups_created(),
            blocked_users: self.data.blocked_users.len() as u32,
            events: chat_metrics.total_events,
            text_messages: chat_metrics.text_messages,
            image_messages: chat_metrics.image_messages,
            video_messages: chat_metrics.video_messages,
            audio_messages: chat_metrics.audio_messages,
            file_messages: chat_metrics.file_messages,
            cycles_messages: chat_metrics.cycles_messages,
            deleted_messages: chat_metrics.deleted_messages,
            total_edits: chat_metrics.total_edits,
            replies: chat_metrics.replies,
            total_reactions: chat_metrics.total_reactions,
            last_active: chat_metrics.last_active,
        }
    }
}

#[derive(Serialize, Deserialize)]
struct Data {
    pub owner: Principal,
    pub direct_chats: DirectChats,
    pub group_chats: GroupChats,
    pub blocked_users: HashSet<UserId>,
    pub user_index_canister_id: CanisterId,
    pub group_index_canister_id: CanisterId,
    pub notifications_canister_ids: Vec<CanisterId>,
    pub callback_canister_id: CanisterId,
    #[serde(default = "ledger_sync_canister_id")]
    pub ledger_sync_canister_id: CanisterId,
    pub avatar: Timestamped<Option<Avatar>>,
    pub user_cycles_balance: UserCyclesBalance,
    pub transactions: Transactions,
    pub test_mode: bool,
    pub user_preferences: UserPreferences,
    pub alerts: Alerts,
    pub failed_messages_pending_retry: FailedMessagesPendingRetry,
    pub is_super_admin: bool,
    pub recommended_group_exclusions: RecommendedGroupExclusions,
    pub bio: String,
}

<<<<<<< HEAD
fn ledger_sync_canister_id() -> CanisterId {
    Principal::from_text("osltm-ciaaa-aaaaf-adtbq-cai").unwrap()
}

=======
>>>>>>> 3aaec0f9
impl Data {
    #[allow(clippy::too_many_arguments)]
    pub fn new(
        owner: Principal,
        user_index_canister_id: CanisterId,
        group_index_canister_id: CanisterId,
        notifications_canister_ids: Vec<CanisterId>,
        callback_canister_id: CanisterId,
        ledger_sync_canister_id: CanisterId,
        now: TimestampMillis,
        test_mode: bool,
    ) -> Data {
        Data {
            owner,
            direct_chats: DirectChats::default(),
            group_chats: GroupChats::default(),
            blocked_users: HashSet::new(),
            user_index_canister_id,
            group_index_canister_id,
            notifications_canister_ids,
            callback_canister_id,
            ledger_sync_canister_id,
            avatar: Timestamped::default(),
            user_cycles_balance: UserCyclesBalance::new(now),
            transactions: Transactions::default(),
            test_mode,
            user_preferences: UserPreferences::default(),
            alerts: Alerts::default(),
            failed_messages_pending_retry: FailedMessagesPendingRetry::default(),
            is_super_admin: false,
            recommended_group_exclusions: RecommendedGroupExclusions::default(),
            bio: "".to_string(),
        }
    }

    pub fn user_index_ledger_account(&self) -> AccountIdentifier {
        default_ledger_account(self.user_index_canister_id)
    }
}

#[derive(CandidType, Serialize, Debug)]
pub struct Metrics {
    pub now: TimestampMillis,
    pub memory_used: u64,
    pub cycles_balance: Cycles,
    pub wasm_version: Version,
    pub direct_chats: u32,
    pub group_chats: u32,
    pub groups_created: u32,
    pub blocked_users: u32,
    pub events: u64,
    pub text_messages: u64,
    pub image_messages: u64,
    pub video_messages: u64,
    pub audio_messages: u64,
    pub file_messages: u64,
    pub cycles_messages: u64,
    pub deleted_messages: u64,
    pub total_edits: u64,
    pub replies: u64,
    pub total_reactions: u64,
    pub last_active: TimestampMillis,
}

fn run_regular_jobs() {
    mutate_state(|state| {
        let now = state.env.now();
        state.regular_jobs.run(now, &mut state.data);
    });
}<|MERGE_RESOLUTION|>--- conflicted
+++ resolved
@@ -129,13 +129,10 @@
     pub bio: String,
 }
 
-<<<<<<< HEAD
 fn ledger_sync_canister_id() -> CanisterId {
     Principal::from_text("osltm-ciaaa-aaaaf-adtbq-cai").unwrap()
 }
 
-=======
->>>>>>> 3aaec0f9
 impl Data {
     #[allow(clippy::too_many_arguments)]
     pub fn new(
