use crate::RuntimeState;
use candid::Encode;
use serde_bytes::ByteBuf;
use types::{CanisterId, EventWrapper, Message, MessageContent, UserId};

pub mod add_recommended_group_exclusions;
pub mod assume_group_super_admin;
pub mod block_user;
pub mod c2c_charge_user_account;
pub mod c2c_delete_messages;
pub mod c2c_edit_message;
pub mod c2c_end_poll;
pub mod c2c_grant_super_admin;
pub mod c2c_mark_read;
pub mod c2c_notify_deposit;
pub mod c2c_remove_from_group;
pub mod c2c_retry_sending_failed_messages;
pub mod c2c_revoke_super_admin;
pub mod c2c_send_message;
pub mod c2c_toggle_reaction;
pub mod c2c_try_add_to_group;
pub mod create_group;
pub mod crypto;
pub mod delete_messages;
pub mod dismiss_alerts;
pub mod edit_message;
pub mod join_group;
pub mod leave_group;
pub mod mark_read;
pub mod mute_notifications;
pub mod register_poll_vote;
pub mod relinquish_group_super_admin;
pub mod send_message;
pub mod set_avatar;
pub mod set_bio;
pub mod set_preferences;
pub mod toggle_reaction;
pub mod unblock_user;
pub mod wallet_receive;
<<<<<<< HEAD
pub mod withdraw;
=======
pub mod withdraw_cryptocurrency;
>>>>>>> 8f9ef600

mod send_message_common {
    use super::*;
    use types::{MessageIndex, TimestampMillis};

    pub(crate) fn register_callbacks_if_required(
        other_user: UserId,
        message_event: &EventWrapper<Message>,
        runtime_state: &mut RuntimeState,
    ) {
        async fn register_end_poll_callback(
            callback_canister_id: CanisterId,
            other_user: UserId,
            message_index: MessageIndex,
            end_date: TimestampMillis,
        ) {
            let payload = ByteBuf::from(
                Encode!(&user_canister::c2c_end_poll::Args {
                    user_id: other_user,
                    message_index,
                })
                .unwrap(),
            );
            let args = callback_canister::c2c_register_callback::Args {
                method_name: "c2c_end_poll".to_string(),
                payload,
                timestamp: end_date,
            };
            let _ = callback_canister_c2c_client::c2c_register_callback(callback_canister_id, &args).await;
        }

        if let MessageContent::Poll(p) = &message_event.event.content {
            if let Some(end_date) = p.config.end_date {
                ic_cdk::spawn(register_end_poll_callback(
                    runtime_state.data.callback_canister_id,
                    other_user,
                    message_event.event.message_index,
                    end_date,
                ));
            }
        }
    }
}<|MERGE_RESOLUTION|>--- conflicted
+++ resolved
@@ -37,11 +37,7 @@
 pub mod toggle_reaction;
 pub mod unblock_user;
 pub mod wallet_receive;
-<<<<<<< HEAD
-pub mod withdraw;
-=======
 pub mod withdraw_cryptocurrency;
->>>>>>> 8f9ef600
 
 mod send_message_common {
     use super::*;
