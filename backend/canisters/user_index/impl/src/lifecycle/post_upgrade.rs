--- conflicted
+++ resolved
@@ -20,17 +20,12 @@
 
     data.users.rehydrate();
 
-<<<<<<< HEAD
-            for user_id in data.users.iter().map(|u| u.user_id) {
-                data.ledger_sync_canister_user_sync_queue.push(user_id);
-            }
+    for user_id in data.users.iter().map(|u| u.user_id) {
+        data.ledger_sync_canister_user_sync_queue.push(user_id);
+    }
 
-            init_logger(data.test_mode);
-            init_state(env, data, args.wasm_version);
-=======
     init_logger(data.test_mode);
     init_state(env, data, args.wasm_version);
->>>>>>> 3aaec0f9
 
     if !log_messages.is_empty() || !trace_messages.is_empty() {
         LOG_MESSAGES.with(|l| rehydrate_log_messages(log_messages, trace_messages, &l.borrow()))
