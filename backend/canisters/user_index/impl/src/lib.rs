use crate::model::challenges::Challenges;
use crate::model::failed_messages_pending_retry::FailedMessagesPendingRetry;
use crate::model::ledger_sync_canister_user_sync_queue::LedgerSyncCanisterUserSyncQueue;
use crate::model::open_storage_user_sync_queue::OpenStorageUserSyncQueue;
use crate::model::user_map::UserMap;
use candid::{CandidType, Principal};
use canister_logger::LogMessagesWrapper;
use canister_state_macros::canister_state;
use serde::{Deserialize, Serialize};
use std::cell::RefCell;
use std::collections::{HashSet, VecDeque};
use types::{CanisterId, CanisterWasm, ChatId, ConfirmationCodeSms, Cycles, TimestampMillis, Timestamped, UserId, Version};
use utils::canister::CanistersRequiringUpgrade;
use utils::env::Environment;
use utils::event_stream::EventStream;
use utils::{canister, memory};

mod guards;
mod lifecycle;
mod model;
mod queries;
mod updates;

pub const USER_LIMIT: usize = 20_000;

const MIN_CYCLES_BALANCE: Cycles = 5_000_000_000_000; // 5T
const USER_CANISTER_INITIAL_CYCLES_BALANCE: Cycles = 500_000_000_000; // 0.5T cycles
const USER_CANISTER_TOP_UP_AMOUNT: Cycles = 100_000_000_000; // 0.1T cycles
const CONFIRMED_PHONE_NUMBER_STORAGE_ALLOWANCE: u64 = (1024 * 1024 * 1024) / 10; // 0.1 GB
const CONFIRMATION_CODE_EXPIRY_MILLIS: u64 = 10 * 60 * 1000; // 10 minutes

thread_local! {
    static LOG_MESSAGES: RefCell<LogMessagesWrapper> = RefCell::default();
    static WASM_VERSION: RefCell<Timestamped<Version>> = RefCell::default();
}

canister_state!(RuntimeState);

struct RuntimeState {
    pub env: Box<dyn Environment>,
    pub data: Data,
}

impl RuntimeState {
    pub fn new(env: Box<dyn Environment>, data: Data) -> RuntimeState {
        RuntimeState { env, data }
    }

    /// Traps if the caller is not an OpenChat user or an OpenChat user's canister
    pub fn trap_if_caller_not_open_chat_user(&self) {
        let caller = self.env.caller();

        if !self.data.users.is_valid_caller(caller) {
            #[cfg(not(test))]
            ic_cdk::trap("Not authorized");
        }
    }

    pub fn is_caller_service_principal(&self) -> bool {
        let caller = self.env.caller();
        self.data.service_principals.contains(&caller)
    }

    pub fn is_caller_sms_service(&self) -> bool {
        let caller = self.env.caller();
        self.data.sms_service_principals.contains(&caller)
    }

    pub fn is_caller_notifications_canister(&self) -> bool {
        let caller = self.env.caller();
        self.data.notifications_canister_ids.contains(&caller)
    }

    pub fn is_caller_online_users_aggregator_canister(&self) -> bool {
        let caller = self.env.caller();
        self.data.online_users_aggregator_canister_ids.contains(&caller)
    }

    pub fn generate_6_digit_code(&mut self) -> String {
        let random = self.env.random_u32();
        format!("{:0>6}", random % 1000000)
    }

    pub fn metrics(&self) -> Metrics {
        let user_metrics = self.data.users.metrics();
        let canister_upgrades_metrics = self.data.canisters_requiring_upgrade.metrics();
        Metrics {
            memory_used: memory::used(),
            now: self.env.now(),
            cycles_balance: self.env.cycles_balance(),
            wasm_version: WASM_VERSION.with(|v| **v.borrow()),
            total_cycles_spent_on_canisters: self.data.total_cycles_spent_on_canisters,
            canisters_in_pool: self.data.canister_pool.len() as u16,
            users_created: user_metrics.users_created,
            users_online_5_minutes: user_metrics.users_online_5_minutes,
            users_online_1_hour: user_metrics.users_online_1_hour,
            users_online_1_week: user_metrics.users_online_1_week,
            users_online_1_month: user_metrics.users_online_1_month,
            canister_upgrades_completed: canister_upgrades_metrics.completed as u64,
            canister_upgrades_failed: canister_upgrades_metrics.failed as u64,
            canister_upgrades_pending: canister_upgrades_metrics.pending as u64,
            canister_upgrades_in_progress: canister_upgrades_metrics.in_progress as u64,
            sms_messages_in_queue: self.data.sms_messages.len() as u32,
            super_admins: self.data.super_admins.len() as u8,
            super_admins_to_dismiss: self.data.super_admins_to_dismiss.len() as u32,
            user_wasm_version: self.data.user_canister_wasm.version,
            inflight_challenges: self.data.challenges.count(),
        }
    }
}

#[derive(Serialize, Deserialize)]
struct Data {
    pub users: UserMap,
    pub service_principals: HashSet<Principal>,
    pub user_canister_wasm: CanisterWasm,
    pub sms_service_principals: HashSet<Principal>,
    pub sms_messages: EventStream<ConfirmationCodeSms>,
    pub group_index_canister_id: CanisterId,
    pub notifications_canister_ids: Vec<CanisterId>,
    pub canisters_requiring_upgrade: CanistersRequiringUpgrade,
    pub canister_pool: canister::Pool,
    pub total_cycles_spent_on_canisters: Cycles,
    pub online_users_aggregator_canister_ids: HashSet<CanisterId>,
    pub callback_canister_id: CanisterId,
    #[serde(default = "ledger_sync_canister_id")]
    pub ledger_sync_canister_id: CanisterId,
    pub open_storage_index_canister_id: CanisterId,
    #[serde(default)]
    pub ledger_sync_canister_user_sync_queue: LedgerSyncCanisterUserSyncQueue,
    pub open_storage_user_sync_queue: OpenStorageUserSyncQueue,
    pub failed_messages_pending_retry: FailedMessagesPendingRetry,
    pub super_admins: HashSet<UserId>,
    pub super_admins_to_dismiss: VecDeque<(UserId, ChatId)>,
    pub test_mode: bool,
    pub challenges: Challenges,
}

<<<<<<< HEAD
fn ledger_sync_canister_id() -> CanisterId {
    Principal::from_text("osltm-ciaaa-aaaaf-adtbq-cai").unwrap()
}

=======
>>>>>>> 3aaec0f9
impl Data {
    #[allow(clippy::too_many_arguments)]
    pub fn new(
        service_principals: Vec<Principal>,
        sms_service_principals: Vec<Principal>,
        user_canister_wasm: CanisterWasm,
        group_index_canister_id: CanisterId,
        notifications_canister_ids: Vec<CanisterId>,
        online_users_aggregator_canister_id: CanisterId,
        callback_canister_id: CanisterId,
        ledger_sync_canister_id: CanisterId,
        open_storage_index_canister_id: CanisterId,
        canister_pool_target_size: u16,
        test_mode: bool,
    ) -> Self {
        Data {
            users: UserMap::default(),
            service_principals: service_principals.into_iter().collect(),
            user_canister_wasm,
            sms_service_principals: sms_service_principals.into_iter().collect(),
            sms_messages: EventStream::default(),
            group_index_canister_id,
            notifications_canister_ids,
            online_users_aggregator_canister_ids: HashSet::from([online_users_aggregator_canister_id]),
            callback_canister_id,
            ledger_sync_canister_id,
            ledger_sync_canister_user_sync_queue: LedgerSyncCanisterUserSyncQueue::default(),
            canisters_requiring_upgrade: CanistersRequiringUpgrade::default(),
            canister_pool: canister::Pool::new(canister_pool_target_size),
            total_cycles_spent_on_canisters: 0,
            open_storage_index_canister_id,
            open_storage_user_sync_queue: OpenStorageUserSyncQueue::default(),
            failed_messages_pending_retry: FailedMessagesPendingRetry::default(),
            super_admins: HashSet::new(),
            super_admins_to_dismiss: VecDeque::new(),
            test_mode,
            challenges: Challenges::new(test_mode),
        }
    }
}

#[cfg(test)]
impl Default for Data {
    fn default() -> Data {
        Data {
            users: UserMap::default(),
            service_principals: HashSet::new(),
            user_canister_wasm: CanisterWasm::default(),
            sms_service_principals: HashSet::new(),
            sms_messages: EventStream::default(),
            group_index_canister_id: Principal::anonymous(),
            notifications_canister_ids: vec![Principal::anonymous()],
            canisters_requiring_upgrade: CanistersRequiringUpgrade::default(),
            online_users_aggregator_canister_ids: HashSet::new(),
            callback_canister_id: Principal::anonymous(),
            ledger_sync_canister_id: Principal::anonymous(),
            ledger_sync_canister_user_sync_queue: LedgerSyncCanisterUserSyncQueue::default(),
            canister_pool: canister::Pool::new(5),
            total_cycles_spent_on_canisters: 0,
            open_storage_index_canister_id: Principal::anonymous(),
            open_storage_user_sync_queue: OpenStorageUserSyncQueue::default(),
            failed_messages_pending_retry: FailedMessagesPendingRetry::default(),
            super_admins: HashSet::new(),
            super_admins_to_dismiss: VecDeque::new(),
            test_mode: true,
            challenges: Challenges::new(true),
        }
    }
}

#[derive(CandidType, Serialize, Debug)]
pub struct Metrics {
    pub memory_used: u64,
    pub now: TimestampMillis,
    pub cycles_balance: Cycles,
    pub wasm_version: Version,
    pub total_cycles_spent_on_canisters: Cycles,
    pub users_created: u64,
    pub users_online_5_minutes: u32,
    pub users_online_1_hour: u32,
    pub users_online_1_week: u32,
    pub users_online_1_month: u32,
    pub canisters_in_pool: u16,
    pub canister_upgrades_completed: u64,
    pub canister_upgrades_failed: u64,
    pub canister_upgrades_pending: u64,
    pub canister_upgrades_in_progress: u64,
    pub user_wasm_version: Version,
    pub sms_messages_in_queue: u32,
    pub super_admins: u8,
    pub super_admins_to_dismiss: u32,
    pub inflight_challenges: u32,
}<|MERGE_RESOLUTION|>--- conflicted
+++ resolved
@@ -136,13 +136,10 @@
     pub challenges: Challenges,
 }
 
-<<<<<<< HEAD
 fn ledger_sync_canister_id() -> CanisterId {
     Principal::from_text("osltm-ciaaa-aaaaf-adtbq-cai").unwrap()
 }
 
-=======
->>>>>>> 3aaec0f9
 impl Data {
     #[allow(clippy::too_many_arguments)]
     pub fn new(
