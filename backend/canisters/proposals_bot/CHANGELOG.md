# Changelog
All notable changes to this project will be documented in this file.

The format is based on [Keep a Changelog](https://keepachangelog.com/en/1.0.0/).

## [unreleased]

<<<<<<< HEAD
### Added

- Submit an SNS proposal for each relevant NNS proposal ([#5446](https://github.com/open-chat-labs/open-chat/pull/5446))
=======
## [[2.0.1089](https://github.com/open-chat-labs/open-chat/releases/tag/v2.0.1089-proposals_bot)] - 2024-03-07

### Added

- Reject NNS proposal just before deadline if neuron not already voted ([#5472](https://github.com/open-chat-labs/open-chat/pull/5472))
>>>>>>> ee05f41f

### Changed

- Seed rng with entropy before calling `raw_rand` to get randomness ([#5454](https://github.com/open-chat-labs/open-chat/pull/5454))

## [[2.0.1077](https://github.com/open-chat-labs/open-chat/releases/tag/v2.0.1077-proposals_bot)] - 2024-02-22

### Changed

- Add `minimum_yes_proportion_of_total` to SNS proposals ([#5284](https://github.com/open-chat-labs/open-chat/pull/5284))

### Fixed

- Allow everyone to post in threads in new SNS proposals groups ([#5365](https://github.com/open-chat-labs/open-chat/pull/5365))
- Update thread permissions in proposal groups ([#5373](https://github.com/open-chat-labs/open-chat/pull/5373))

## [[2.0.1027](https://github.com/open-chat-labs/open-chat/releases/tag/v2.0.1027-proposals_bot)] - 2024-01-25

### Changed

- Simplify timer jobs + make them more efficient ([#5233](https://github.com/open-chat-labs/open-chat/pull/5233))
- Avoid usages of `make_c2c_call` and use macro instead ([#5252](https://github.com/open-chat-labs/open-chat/pull/5252))

## [[2.0.1001](https://github.com/open-chat-labs/open-chat/releases/tag/v2.0.1001-proposals_bot)] - 2024-01-05

### Fixed

- Fix deadline timestamp on NNS proposals ([#5136](https://github.com/open-chat-labs/open-chat/pull/5136))

## [[2.0.998](https://github.com/open-chat-labs/open-chat/releases/tag/v2.0.998-proposals_bot)] - 2024-01-05

### Added

- Show proposal payloads for NNS proposals ([#5072](https://github.com/open-chat-labs/open-chat/pull/5072))

### Changed

- Better formatting of proposal payloads ([#5115](https://github.com/open-chat-labs/open-chat/pull/5115))
- Expose active user submitted proposals in metrics ([#5126](https://github.com/open-chat-labs/open-chat/pull/5126))

### Fixed

- Refund successful user submitted proposals that don't reach majority ([#5123](https://github.com/open-chat-labs/open-chat/pull/5123))
- One time job to process finished user submitted proposals ([#5124](https://github.com/open-chat-labs/open-chat/pull/5124))

## [[2.0.960](https://github.com/open-chat-labs/open-chat/releases/tag/v2.0.960-proposals_bot)] - 2023-12-05

### Changed

- Avoid reseeding random number generator after each upgrade ([#4755](https://github.com/open-chat-labs/open-chat/pull/4755))
- Update dependencies ([#4770](https://github.com/open-chat-labs/open-chat/pull/4770))
- Regenerate random number generator seed across upgrades ([#4814](https://github.com/open-chat-labs/open-chat/pull/4814))
- Switch to using `c2c_send_message` when pushing new proposals ([#4895](https://github.com/open-chat-labs/open-chat/pull/4895))

## [[2.0.928](https://github.com/open-chat-labs/open-chat/releases/tag/v2.0.928-proposals_bot)] - 2023-11-06

### Added

- Support submitting proposals of type `UpgradeSnsToNextVersion` ([#4670](https://github.com/open-chat-labs/open-chat/pull/4670))
- Support submitting proposals of type `UpgradeSnsControlledCanister` ([#4672](https://github.com/open-chat-labs/open-chat/pull/4672))
- Support submitting proposals of type `ExecuteGenericNervousSystemFunction` ([#4694](https://github.com/open-chat-labs/open-chat/pull/4694))

### Changed

- Refund deposit if proposal fails to be submitted ([#4676](https://github.com/open-chat-labs/open-chat/pull/4676))
- Use dynamic buffer size when reading from stable memory ([#4683](https://github.com/open-chat-labs/open-chat/pull/4683))

## [[2.0.916](https://github.com/open-chat-labs/open-chat/releases/tag/v2.0.916-proposals_bot)] - 2023-10-30

### Fixed

- Fix dissolve delay on neurons for submitting proposals ([#4668](https://github.com/open-chat-labs/open-chat/pull/4668))
- Refund the user whose proposal submission failed due to a bug ([#4669](https://github.com/open-chat-labs/open-chat/pull/4669))

## [[2.0.915](https://github.com/open-chat-labs/open-chat/releases/tag/v2.0.915-proposals_bot)] - 2023-10-27

### Changed

- Retry sending proposal messages which originally failed ([#4663](https://github.com/open-chat-labs/open-chat/pull/4663))

## [[2.0.911](https://github.com/open-chat-labs/open-chat/releases/tag/v2.0.911-proposals_bot)] - 2023-10-27

### Added

- Add `permissions_v2` when creating group ([#4620](https://github.com/open-chat-labs/open-chat/pull/4620))

### Fixed

- Fix Kinic's `ledger_canister_id` whose lookup originally failed ([#4633](https://github.com/open-chat-labs/open-chat/pull/4633))

## [[2.0.903](https://github.com/open-chat-labs/open-chat/releases/tag/v2.0.903-proposals_bot)] - 2023-10-20

### Added

- Support staking a neuron for any SNS to then use to submit proposals ([#4631](https://github.com/open-chat-labs/open-chat/pull/4631))
- Add `permissions_v2` when creating group ([#4620](https://github.com/open-chat-labs/open-chat/pull/4620))

## [[2.0.891](https://github.com/open-chat-labs/open-chat/releases/tag/v2.0.891-proposals_bot)] - 2023-10-19

### Added

- Support submitting proposals to any governance canister ([#4579](https://github.com/open-chat-labs/open-chat/pull/4579))

### Changed

- Adjust `MemoryManager` bucket size ([#4601](https://github.com/open-chat-labs/open-chat/pull/4601))

## [[2.0.884](https://github.com/open-chat-labs/open-chat/releases/tag/v2.0.884-proposals_bot)] - 2023-10-12

### Added

- Store whether submitting proposals is enabled or not in the Registry ([#4564](https://github.com/open-chat-labs/open-chat/pull/4564))

### Changed

- Retry submitting proposal if looking up user fails ([#4543](https://github.com/open-chat-labs/open-chat/pull/4543))
- Store `ledger_canister_id` along with each `NervousSystem` ([#4551](https://github.com/open-chat-labs/open-chat/pull/4551))
- Get nervous system updates from the Registry ([#4557](https://github.com/open-chat-labs/open-chat/pull/4557))

## [[2.0.881](https://github.com/open-chat-labs/open-chat/releases/tag/v2.0.881-proposals_bot)] - 2023-10-10

### Changed

- Add logging around submitting proposals ([#4538](https://github.com/open-chat-labs/open-chat/pull/4538))

## [[2.0.879](https://github.com/open-chat-labs/open-chat/releases/tag/v2.0.879-proposals_bot)] - 2023-10-09

### Added

- Automatically create proposals groups for new SNSes ([#4528](https://github.com/open-chat-labs/open-chat/pull/4528))

### Removed

- Remove `add_governance_canister` since it is now automated ([#4532](https://github.com/open-chat-labs/open-chat/pull/4532))

## [[2.0.876](https://github.com/open-chat-labs/open-chat/releases/tag/v2.0.876-proposals_bot)] - 2023-10-09

### Added

- Support submitting proposals from within OpenChat ([#4486](https://github.com/open-chat-labs/open-chat/pull/4486))
- Make ProposalsBot able to stake neurons for submitting proposals ([#4493](https://github.com/open-chat-labs/open-chat/pull/4493))

### Changed

- Use canister timer rather than heartbeat to retrieve proposals ([#4504](https://github.com/open-chat-labs/open-chat/pull/4504))
- Use canister timer rather than heartbeat to push proposals ([#4506](https://github.com/open-chat-labs/open-chat/pull/4506))
- Use canister timer rather than heartbeat to update proposals ([#4507](https://github.com/open-chat-labs/open-chat/pull/4507))
- Refund deposit if user submitted proposal is successful ([#4509](https://github.com/open-chat-labs/open-chat/pull/4509))
- Top up neuron if user submitted proposal is rejected ([#4510](https://github.com/open-chat-labs/open-chat/pull/4510))
- Add 'Submitted by @Username on OpenChat' suffix to proposals ([#4511](https://github.com/open-chat-labs/open-chat/pull/4511))

## [[2.0.843](https://github.com/open-chat-labs/open-chat/releases/tag/v2.0.843-proposals_bot)] - 2023-09-11

### Changed

- Mark proposal message as successfully sent if messageId already in use ([#4344](https://github.com/open-chat-labs/open-chat/pull/4344))

### Fixed

- Temp hack to fix the Dragginz Proposalz channel ([#4349](https://github.com/open-chat-labs/open-chat/pull/4349))

## [[2.0.806](https://github.com/open-chat-labs/open-chat/releases/tag/v2.0.806-proposals_bot)] - 2023-08-11

### Changed

- Add support for versioned access rules ([#4159](https://github.com/open-chat-labs/open-chat/pull/4159))

## [[2.0.796](https://github.com/open-chat-labs/open-chat/releases/tag/v2.0.796-proposals_bot)] - 2023-08-08

### Changed

- Display the `community_id` in `add_governance_canister` proposals ([#4121](https://github.com/open-chat-labs/open-chat/pull/4121))

## [[2.0.777](https://github.com/open-chat-labs/open-chat/releases/tag/v2.0.777-proposals_bot)] - 2023-08-01

### Added

- Finish implementing `import_proposals_group_into_community` ([#4089](https://github.com/open-chat-labs/open-chat/pull/4089))

### Removed

- Drop `name` from nervous systems since it is unused ([#4011](https://github.com/open-chat-labs/open-chat/pull/4011))

## [[2.0.755](https://github.com/open-chat-labs/open-chat/releases/tag/v2.0.755-proposals_bot)] - 2023-07-20

### Changed

- Remove dependency on `ic-sns-governance` ([#3965](https://github.com/open-chat-labs/open-chat/pull/3965))

## [[2.0.737](https://github.com/open-chat-labs/open-chat/releases/tag/v2.0.737-proposals_bot)] - 2023-07-03

### Changed

- Update status of finished proposals ([#3890](https://github.com/open-chat-labs/open-chat/pull/3890))

## [[2.0.728](https://github.com/open-chat-labs/open-chat/releases/tag/v2.0.728-proposals_bot)] - 2023-06-27

### Added

- Add support for channels to proposals_bot ([#3832](https://github.com/open-chat-labs/open-chat/pull/3832))
- Implement `import_proposals_group_into_community` ([#3844](https://github.com/open-chat-labs/open-chat/pull/3844))

## [[2.0.711](https://github.com/open-chat-labs/open-chat/releases/tag/v2.0.711-proposals_bot)] - 2023-06-01

### Changed

- Switch over to using `send_message_v2` ([#3603](https://github.com/open-chat-labs/open-chat/pull/3603))

## [[2.0.658](https://github.com/open-chat-labs/open-chat/releases/tag/v2.0.658-proposals_bot)] - 2023-04-14

### Changed

- Only retrieve active proposals ([#3369](https://github.com/open-chat-labs/open-chat/pull/3369))

## [[2.0.647](https://github.com/open-chat-labs/open-chat/releases/tag/v2.0.647-proposals_bot)] - 2023-03-24

### Fixed

- Call group::change_role using candid ([#3340](https://github.com/open-chat-labs/open-chat/pull/3340))

## [[2.0.638](https://github.com/open-chat-labs/open-chat/releases/tag/v2.0.638-proposals_bot)] - 2023-03-20

### Added

- Added appoint_admins endpoint callable by proposal ([#3327](https://github.com/open-chat-labs/open-chat/pull/3327))

### Removed

- Removed update_group_details endpoint callable by platform operators ([#3325](https://github.com/open-chat-labs/open-chat/pull/3325))

## [[2.0.637](https://github.com/open-chat-labs/open-chat/releases/tag/v2.0.637-proposals_bot)] - 2023-03-17

### Added

- Added missing proposal validation functions ([#3298](https://github.com/open-chat-labs/open-chat/pull/3298))
- Added update_group_details endpoint callable by platform operators ([#3308](https://github.com/open-chat-labs/open-chat/pull/3308))

### Removed

- Removed temp hack only needed for previous upgrade ([#3293](https://github.com/open-chat-labs/open-chat/pull/3293))
- Removed `set_governance_principals` ([#3301](https://github.com/open-chat-labs/open-chat/pull/3301))

## [[2.0.631](https://github.com/open-chat-labs/open-chat/releases/tag/v2.0.631-proposals_bot)] - 2023-03-10

### Fixed

- Temp hack to fix error due to duplicate MessageIds ([#3292](https://github.com/open-chat-labs/open-chat/pull/3292))

## [[2.0.627](https://github.com/open-chat-labs/open-chat/releases/tag/v2.0.627-proposals_bot)] - 2023-03-09

### Removed

- Removed code only needed for previous upgrade ([#3248](https://github.com/open-chat-labs/open-chat/pull/3248))
- Removed one time code to get payloads for OpenChat proposals ([#3278](https://github.com/open-chat-labs/open-chat/pull/3278))

### Fixed

- Fixed retrieval of SNS proposals ([#3277](https://github.com/open-chat-labs/open-chat/pull/3277))

## [[2.0.621](https://github.com/open-chat-labs/open-chat/releases/tag/v2.0.621-proposals_bot)] - 2023-03-01

### Added

- Added `payload_text_rendering` to SNS proposals ([#3175](https://github.com/open-chat-labs/open-chat/pull/3175))
- One time job to add payloads for existing OpenChat proposal messages ([#3224](https://github.com/open-chat-labs/open-chat/pull/3224))

## [[2.0.600](https://github.com/open-chat-labs/open-chat/releases/tag/v2.0.600-proposals_bot)] - 2023-02-17

### Changed

- Deserialize using `MemoryManager` within `post_upgrade` ([#3046](https://github.com/open-chat-labs/open-chat/pull/3046))
- Use `raw_rand` to seed rng ([#3076](https://github.com/open-chat-labs/open-chat/pull/3076))
- Update cdk to v0.7.0 ([#3115](https://github.com/open-chat-labs/open-chat/pull/3115))
- Rename service_principals -> governance_principals ([#3133](https://github.com/open-chat-labs/open-chat/pull/3133))

## [[2.0.576](https://github.com/open-chat-labs/open-chat/releases/tag/v2.0.576-proposals_bot)] - 2023-02-01

### Added

- Added `set_service_principals` for setting which principals have admin control ([#3038](https://github.com/open-chat-labs/open-chat/pull/3038))

### Changed

- Use `MemoryManager` so that we can use stable memory at run time ([#3040](https://github.com/open-chat-labs/open-chat/pull/3040))

### Removed

- Removed code only needed for the previous upgrade ([#3003](https://github.com/open-chat-labs/open-chat/pull/3003))

## [[2.0.562](https://github.com/open-chat-labs/open-chat/releases/tag/v2.0.562-proposals_bot)] - 2023-01-23

### Added

- Add `inspect_message` to proposals bot ([#2969](https://github.com/open-chat-labs/open-chat/pull/2969))

### Changed

- Use `canister_logger` and `canister_tracing_macros` from [ic-utils](https://github.com/open-chat-labs/ic-utils) ([#2985](https://github.com/open-chat-labs/open-chat/pull/2985))<|MERGE_RESOLUTION|>--- conflicted
+++ resolved
@@ -5,17 +5,15 @@
 
 ## [unreleased]
 
-<<<<<<< HEAD
 ### Added
 
 - Submit an SNS proposal for each relevant NNS proposal ([#5446](https://github.com/open-chat-labs/open-chat/pull/5446))
-=======
+
 ## [[2.0.1089](https://github.com/open-chat-labs/open-chat/releases/tag/v2.0.1089-proposals_bot)] - 2024-03-07
 
 ### Added
 
 - Reject NNS proposal just before deadline if neuron not already voted ([#5472](https://github.com/open-chat-labs/open-chat/pull/5472))
->>>>>>> ee05f41f
 
 ### Changed
 
