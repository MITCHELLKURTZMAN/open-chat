--- conflicted
+++ resolved
@@ -19,7 +19,6 @@
 }
 
 impl AccessGate {
-<<<<<<< HEAD
     pub fn validate(&self) -> bool {
         if let AccessGate::Composite(g) = self {
             if g.inner.is_empty() || g.inner.len() > 10 {
@@ -30,16 +29,6 @@
             }
         }
         true
-=======
-    pub fn synchronous(&self) -> bool {
-        matches!(
-            self,
-            AccessGate::DiamondMember
-                | AccessGate::LifetimeDiamondMember
-                | AccessGate::UniquePerson
-                | AccessGate::VerifiedCredential(_)
-        )
->>>>>>> 44b04d8a
     }
 
     pub fn is_payment_gate(&self) -> bool {
