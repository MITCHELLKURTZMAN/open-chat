--- conflicted
+++ resolved
@@ -41,8 +41,6 @@
 }
 
 #[derive(CandidType, Serialize, Deserialize, Clone, Debug)]
-<<<<<<< HEAD
-=======
 pub enum CompletedCryptocurrencyWithdrawal {
     Cycles(CompletedCyclesWithdrawal),
     ICP(CompletedICPWithdrawal),
@@ -55,7 +53,6 @@
 }
 
 #[derive(CandidType, Serialize, Deserialize, Clone, Debug)]
->>>>>>> 8f9ef600
 pub enum CyclesDeposit {
     Completed(CompletedCyclesDeposit),
 }
