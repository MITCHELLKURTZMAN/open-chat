[package]
name = "ledger_utils"
version = "0.1.0"
authors = ["Hamish Peebles <hamishpeebles@gmail.com>", "Matt Grogan <megrogan@gmail.com>", "Julian Jelfs <julian.jelfs@gmail.com>"]
edition = "2021"

# See more keys and their definitions at https://doc.rust-lang.org/cargo/reference/manifest.html

[dependencies]
candid = "0.7.10"
futures = "0.3.16"
ic-cdk = "0.4.0"
ic-ledger-types = "0.1.1"
<<<<<<< HEAD
itertools = "0.10.1"
serde = "1.0.126"
serde_bytes = "0.11.5"
=======
serde = "1.0.126"
serde_cbor = "0.11.2"
sha2 = "0.10.2"
>>>>>>> 8f9ef600
types = { path = "../types" }
utils = { path = "../utils" }<|MERGE_RESOLUTION|>--- conflicted
+++ resolved
@@ -11,14 +11,10 @@
 futures = "0.3.16"
 ic-cdk = "0.4.0"
 ic-ledger-types = "0.1.1"
-<<<<<<< HEAD
 itertools = "0.10.1"
 serde = "1.0.126"
 serde_bytes = "0.11.5"
-=======
-serde = "1.0.126"
 serde_cbor = "0.11.2"
 sha2 = "0.10.2"
->>>>>>> 8f9ef600
 types = { path = "../types" }
 utils = { path = "../utils" }